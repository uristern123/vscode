--- conflicted
+++ resolved
@@ -1,5 +1,4 @@
 {
-<<<<<<< HEAD
     "name": "python",
     "displayName": "Python",
     "description": "Linting, Debugging (multi-threaded, remote), Intellisense, auto-completion, code formatting, snippets, and more.",
@@ -16,7 +15,7 @@
     },
     "icon": "images/icon.png",
     "galleryBanner": {
-        "color": "#0000FF",
+        "color": "#1e415e",
         "theme": "dark"
     },
     "engines": {
@@ -28,49 +27,6 @@
         "Linters",
         "Snippets",
         "Other"
-=======
-  "name": "python",
-  "displayName": "Python",
-  "description": "Linting, Debugging (multi-threaded, remote), Intellisense, auto-completion, code formatting, snippets, and more.",
-  "version": "0.3.1",
-  "publisher": "donjayamanne",
-  "license": "SEE LICENSE IN LICENSE or README.MD",
-  "homepage": "https://github.com/DonJayamanne/pythonVSCode/blob/master/README.md",
-  "repository": {
-    "type": "git",
-    "url": "https://github.com/DonJayamanne/pythonVSCode"
-  },
-  "bugs": {
-    "url": "https://github.com/DonJayamanne/pythonVSCode/issues"
-  },
-  "icon": "images/icon.png",
-  "galleryBanner": {
-    "color": "#1e415e",
-    "theme": "dark"
-  },
-  "engines": {
-    "vscode": "^0.10.8"
-  },
-  "categories": [
-    "Languages",
-    "Debuggers",
-    "Linters",
-    "Snippets",
-    "Other"
-  ],
-  "activationEvents": [
-    "onLanguage:python",
-    "onCommand:python.sortImports",
-    "onCommand:python.runtests"
-  ],
-  "main": "./out/client/extension",
-  "contributes": {
-    "snippets": [
-      {
-        "language": "python",
-        "path": "./snippets/python.json"
-      }
->>>>>>> 78ab7b57
     ],
     "activationEvents": [
         "onLanguage:python",
