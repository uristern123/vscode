/*---------------------------------------------------------------------------------------------
 *  Copyright (c) Microsoft Corporation. All rights reserved.
 *  Licensed under the MIT License. See License.txt in the project root for license information.
 *--------------------------------------------------------------------------------------------*/

'use strict';

const gulp = require('gulp');
const fs = require('fs');
const path = require('path');
const es = require('event-stream');
const vfs = require('vinyl-fs');
const rename = require('gulp-rename');
const replace = require('gulp-replace');
const filter = require('gulp-filter');
const util = require('./lib/util');
const { getVersion } = require('./lib/getVersion');
const { readISODate } = require('./lib/date');
const task = require('./lib/task');
const buildfile = require('../src/buildfile');
const optimize = require('./lib/optimize');
const { inlineMeta } = require('./lib/inlineMeta');
const root = path.dirname(__dirname);
const commit = getVersion(root);
const packageJson = require('../package.json');
const product = require('../product.json');
const crypto = require('crypto');
const i18n = require('./lib/i18n');
const { getProductionDependencies } = require('./lib/dependencies');
const { config } = require('./lib/electron');
const createAsar = require('./lib/asar').createAsar;
const minimist = require('minimist');
const { compileBuildTask } = require('./gulpfile.compile');
const { compileExtensionsBuildTask, compileExtensionMediaBuildTask } = require('./gulpfile.extensions');
const { promisify } = require('util');
const { isESM } = require('./lib/esm');
const glob = promisify(require('glob'));
const rcedit = promisify(require('rcedit'));

// Build
const vscodeEntryPoints = [
	buildfile.entrypoint('vs/workbench/workbench.desktop.main'),
	buildfile.base,
	buildfile.workerExtensionHost,
	buildfile.workerNotebook,
	buildfile.workerLanguageDetection,
	buildfile.workerLocalFileSearch,
	buildfile.workerProfileAnalysis,
	buildfile.workbenchDesktop,
	buildfile.code
].flat();

const vscodeResources = [
	'out-build/nls.messages.json',
	'out-build/nls.keys.json',
	'out-build/vs/**/*.{svg,png,html,jpg,mp3}',
	'!out-build/vs/code/browser/**/*.html',
	'!out-build/vs/code/**/*-dev.html',
	'!out-build/vs/editor/standalone/**/*.svg',
	'out-build/vs/base/node/{stdForkStart.js,terminateProcess.sh,cpuUsage.sh,ps.sh}',
	'out-build/vs/base/browser/ui/codicons/codicon/**',
	'out-build/vs/base/parts/sandbox/electron-sandbox/preload.js',
	'out-build/vs/base/parts/sandbox/electron-sandbox/preload-aux.js',
	'out-build/vs/workbench/browser/media/*-theme.css',
	'out-build/vs/workbench/contrib/debug/**/*.json',
	'out-build/vs/workbench/contrib/externalTerminal/**/*.scpt',
	'out-build/vs/workbench/contrib/terminal/browser/media/fish_xdg_data/fish/vendor_conf.d/*.fish',
	'out-build/vs/workbench/contrib/terminal/browser/media/*.ps1',
	'out-build/vs/workbench/contrib/terminal/browser/media/*.psm1',
	'out-build/vs/workbench/contrib/terminal/browser/media/*.sh',
	'out-build/vs/workbench/contrib/terminal/browser/media/*.zsh',
	'out-build/vs/workbench/contrib/webview/browser/pre/*.js',
	'!out-build/vs/workbench/contrib/issue/browser/*.html',
	'!out-build/vs/workbench/contrib/issue/**/*-dev.html',
	'out-build/vs/**/markdown.css',
	'out-build/vs/workbench/contrib/tasks/**/*.json',
	'!**/test/**'
];

// Do not change the order of these files! They will
// be inlined into the target window file in this order
// and they depend on each other in this way.
<<<<<<< HEAD
const windowBootstrapFiles = [
	'out-build/bootstrap-window.js'
];
=======
const windowBootstrapFiles = [];
if (!isESM('Skipping loader.js in window bootstrap files')) {
	windowBootstrapFiles.push('out-build/vs/loader.js');
}
windowBootstrapFiles.push('out-build/bootstrap-window.js');
>>>>>>> 0dea4804

const commonJSEntryPoints = [
	'out-build/main.js',
	'out-build/cli.js',
	'out-build/bootstrap-fork.js'
];

const optimizeVSCodeTask = task.define('optimize-vscode', task.series(
	util.rimraf('out-vscode'),
	// Optimize: bundles source files automatically based on
	// AMD and CommonJS import statements based on the passed
	// in entry points. In addition, concat window related
	// bootstrap files into a single file.
	optimize.optimizeTask(
		{
			out: 'out-vscode',
			amd: {
				src: 'out-build',
				entryPoints: vscodeEntryPoints,
				resources: vscodeResources,
				loaderConfig: optimize.loaderConfig(),
				bundleInfo: undefined
			},
			commonJS: {
				src: 'out-build',
				entryPoints: commonJSEntryPoints,
				platform: 'node',
				external: [
					'electron',
					'minimist',
					'original-fs',
					// We cannot inline `product.json` from here because
					// it is being changed during build time at a later
					// point in time (such as `checksums`)
					// We have a manual step to inline these later.
					'../product.json',
					'../package.json',
				]
			},
			manual: [
				{ src: [...windowBootstrapFiles, 'out-build/vs/code/electron-sandbox/workbench/workbench.js'], out: 'vs/code/electron-sandbox/workbench/workbench.js' },
				// TODO: @justchen https://github.com/microsoft/vscode/issues/213332 make sure to remove when we use window.open on desktop.
				{ src: [...windowBootstrapFiles, 'out-build/vs/workbench/contrib/issue/electron-sandbox/issueReporter.js'], out: 'vs/workbench/contrib/issue/electron-sandbox/issueReporter.js' },
				{ src: [...windowBootstrapFiles, 'out-build/vs/code/electron-sandbox/processExplorer/processExplorer.js'], out: 'vs/code/electron-sandbox/processExplorer/processExplorer.js' }
			]
		}
	)
));
gulp.task(optimizeVSCodeTask);

const sourceMappingURLBase = `https://main.vscode-cdn.net/sourcemaps/${commit}`;
const minifyVSCodeTask = task.define('minify-vscode', task.series(
	optimizeVSCodeTask,
	util.rimraf('out-vscode-min'),
	optimize.minifyTask('out-vscode', `${sourceMappingURLBase}/core`)
));
gulp.task(minifyVSCodeTask);

const core = task.define('core-ci', task.series(
	gulp.task('compile-build'),
	task.parallel(
		gulp.task('minify-vscode'),
		gulp.task('minify-vscode-reh'),
		gulp.task('minify-vscode-reh-web'),
	)
));
gulp.task(core);

const corePr = task.define('core-ci-pr', task.series(
	gulp.task('compile-build-pr'),
	task.parallel(
		gulp.task('minify-vscode'),
		gulp.task('minify-vscode-reh'),
		gulp.task('minify-vscode-reh-web'),
	)
));
gulp.task(corePr);

/**
 * Compute checksums for some files.
 *
 * @param {string} out The out folder to read the file from.
 * @param {string[]} filenames The paths to compute a checksum for.
 * @return {Object} A map of paths to checksums.
 */
function computeChecksums(out, filenames) {
	const result = {};
	filenames.forEach(function (filename) {
		const fullPath = path.join(process.cwd(), out, filename);
		result[filename] = computeChecksum(fullPath);
	});
	return result;
}

/**
 * Compute checksum for a file.
 *
 * @param {string} filename The absolute path to a filename.
 * @return {string} The checksum for `filename`.
 */
function computeChecksum(filename) {
	const contents = fs.readFileSync(filename);

	const hash = crypto
		.createHash('sha256')
		.update(contents)
		.digest('base64')
		.replace(/=+$/, '');

	return hash;
}

function packageTask(platform, arch, sourceFolderName, destinationFolderName, opts) {
	opts = opts || {};

	const destination = path.join(path.dirname(root), destinationFolderName);
	platform = platform || process.platform;

	return () => {
		const electron = require('@vscode/gulp-electron');
		const json = require('gulp-json-editor');

		const out = sourceFolderName;

		const checksums = computeChecksums(out, [
			'vs/base/parts/sandbox/electron-sandbox/preload.js',
			'vs/workbench/workbench.desktop.main.js',
			'vs/workbench/workbench.desktop.main.css',
			'vs/workbench/api/node/extensionHostProcess.js',
			'vs/code/electron-sandbox/workbench/workbench.html',
			'vs/code/electron-sandbox/workbench/workbench.js'
		]);

		const src = gulp.src(out + '/**', { base: '.' })
			.pipe(rename(function (path) { path.dirname = path.dirname.replace(new RegExp('^' + out), 'out'); }))
			.pipe(util.setExecutableBit(['**/*.sh']));

		const platformSpecificBuiltInExtensionsExclusions = product.builtInExtensions.filter(ext => {
			if (!ext.platforms) {
				return false;
			}

			const set = new Set(ext.platforms);
			return !set.has(platform);
		}).map(ext => `!.build/extensions/${ext.name}/**`);

		const extensions = gulp.src(['.build/extensions/**', ...platformSpecificBuiltInExtensionsExclusions], { base: '.build', dot: true });

		const sources = es.merge(src, extensions)
			.pipe(filter(['**', '!**/*.js.map'], { dot: true }));

		let version = packageJson.version;
		const quality = product.quality;

		if (quality && quality !== 'stable') {
			version += '-' + quality;
		}

		const name = product.nameShort;
<<<<<<< HEAD
		const packageJsonUpdates = { name, version, type: 'module', main: 'out/main.js' }; // TODO@esm this should be configured in the top level package.json
=======
		const packageJsonUpdates = { name, version, ...(isESM(`Setting 'type: module' and 'main: out/main.js' in top level package.json`) ? { type: 'module', main: 'out/main.js' } : {}) }; // TODO@esm this should be configured in the top level package.json
>>>>>>> 0dea4804

		// for linux url handling
		if (platform === 'linux') {
			packageJsonUpdates.desktopName = `${product.applicationName}-url-handler.desktop`;
		}

		let packageJsonContents;
		const packageJsonStream = gulp.src(['package.json'], { base: '.' })
			.pipe(json(packageJsonUpdates))
			.pipe(es.through(function (file) {
				packageJsonContents = file.contents.toString();
				this.emit('data', file);
			}));

		let productJsonContents;
		const productJsonStream = gulp.src(['product.json'], { base: '.' })
			.pipe(json({ commit, date: readISODate('out-build'), checksums, version }))
			.pipe(es.through(function (file) {
				productJsonContents = file.contents.toString();
				this.emit('data', file);
			}));

		const license = gulp.src([product.licenseFileName, 'ThirdPartyNotices.txt', 'licenses/**'], { base: '.', allowEmpty: true });

		// TODO the API should be copied to `out` during compile, not here
		const api = gulp.src('src/vscode-dts/vscode.d.ts').pipe(rename('out/vscode-dts/vscode.d.ts'));

		const telemetry = gulp.src('.build/telemetry/**', { base: '.build/telemetry', dot: true });

		const jsFilter = util.filter(data => !data.isDirectory() && /\.js$/.test(data.path));
		const root = path.resolve(path.join(__dirname, '..'));
		const productionDependencies = getProductionDependencies(root);
		const dependenciesSrc = productionDependencies.map(d => path.relative(root, d.path)).map(d => [`${d}/**`, `!${d}/**/{test,tests}/**`, `!**/*.mk`]).flat();

		let deps = gulp.src(dependenciesSrc, { base: '.', dot: true })
			.pipe(filter(['**', `!**/${config.version}/**`, '!**/bin/darwin-arm64-87/**', '!**/package-lock.json', '!**/yarn.lock', '!**/*.js.map']))
			.pipe(util.cleanNodeModules(path.join(__dirname, '.moduleignore')))
			.pipe(util.cleanNodeModules(path.join(__dirname, `.moduleignore.${process.platform}`)))
			.pipe(jsFilter)
			.pipe(util.rewriteSourceMappingURL(sourceMappingURLBase))
			.pipe(jsFilter.restore);
<<<<<<< HEAD
		// TODO@esm: ASAR disabled in ESM
		// .pipe(createAsar(path.join(process.cwd(), 'node_modules'), [
		// 	'**/*.node',
		// 	'**/@vscode/ripgrep/bin/*',
		// 	'**/node-pty/build/Release/*',
		// '**/node-pty/build/Release/conpty/*',
		// 	'**/node-pty/lib/worker/conoutSocketWorker.js',
		// 	'**/node-pty/lib/shared/conout.js',
		// 	'**/*.wasm',
		// 	'**/@vscode/vsce-sign/bin/*',
		// ], [
		// 	'**/*.mk',
		// ], 'node_modules.asar'));
=======

		if (!isESM('ASAR disabled in VS Code builds')) { // TODO@esm: ASAR disabled in ESM
			deps = deps.pipe(createAsar(path.join(process.cwd(), 'node_modules'), [
				'**/*.node',
				'**/@vscode/ripgrep/bin/*',
				'**/node-pty/build/Release/*',
				'**/node-pty/build/Release/conpty/*',
				'**/node-pty/lib/worker/conoutSocketWorker.js',
				'**/node-pty/lib/shared/conout.js',
				'**/*.wasm',
				'**/@vscode/vsce-sign/bin/*',
			], [
				'**/*.mk',
			], 'node_modules.asar'));
		}
>>>>>>> 0dea4804

		let all = es.merge(
			packageJsonStream,
			productJsonStream,
			license,
			api,
			telemetry,
			sources,
			deps
		);

		if (platform === 'win32') {
			all = es.merge(all, gulp.src([
				'resources/win32/bower.ico',
				'resources/win32/c.ico',
				'resources/win32/config.ico',
				'resources/win32/cpp.ico',
				'resources/win32/csharp.ico',
				'resources/win32/css.ico',
				'resources/win32/default.ico',
				'resources/win32/go.ico',
				'resources/win32/html.ico',
				'resources/win32/jade.ico',
				'resources/win32/java.ico',
				'resources/win32/javascript.ico',
				'resources/win32/json.ico',
				'resources/win32/less.ico',
				'resources/win32/markdown.ico',
				'resources/win32/php.ico',
				'resources/win32/powershell.ico',
				'resources/win32/python.ico',
				'resources/win32/react.ico',
				'resources/win32/ruby.ico',
				'resources/win32/sass.ico',
				'resources/win32/shell.ico',
				'resources/win32/sql.ico',
				'resources/win32/typescript.ico',
				'resources/win32/vue.ico',
				'resources/win32/xml.ico',
				'resources/win32/yaml.ico',
				'resources/win32/code_70x70.png',
				'resources/win32/code_150x150.png'
			], { base: '.' }));
		} else if (platform === 'linux') {
			all = es.merge(all, gulp.src('resources/linux/code.png', { base: '.' }));
		} else if (platform === 'darwin') {
			const shortcut = gulp.src('resources/darwin/bin/code.sh')
				.pipe(replace('@@APPNAME@@', product.applicationName))
				.pipe(rename('bin/code'));

			all = es.merge(all, shortcut);
		}

		let result = all
			.pipe(util.skipDirectories())
			.pipe(util.fixWin32DirectoryPermissions())
			.pipe(filter(['**', '!**/.github/**'], { dot: true })) // https://github.com/microsoft/vscode/issues/116523
			.pipe(electron({ ...config, platform, arch: arch === 'armhf' ? 'arm' : arch, ffmpegChromium: false }))
			.pipe(filter(['**', '!LICENSE', '!version'], { dot: true }));

		if (platform === 'linux') {
			result = es.merge(result, gulp.src('resources/completions/bash/code', { base: '.' })
				.pipe(replace('@@APPNAME@@', product.applicationName))
				.pipe(rename(function (f) { f.basename = product.applicationName; })));

			result = es.merge(result, gulp.src('resources/completions/zsh/_code', { base: '.' })
				.pipe(replace('@@APPNAME@@', product.applicationName))
				.pipe(rename(function (f) { f.basename = '_' + product.applicationName; })));
		}

		if (platform === 'win32') {
			result = es.merge(result, gulp.src('resources/win32/bin/code.js', { base: 'resources/win32', allowEmpty: true }));

			result = es.merge(result, gulp.src('resources/win32/bin/code.cmd', { base: 'resources/win32' })
				.pipe(replace('@@NAME@@', product.nameShort))
				.pipe(rename(function (f) { f.basename = product.applicationName; })));

			result = es.merge(result, gulp.src('resources/win32/bin/code.sh', { base: 'resources/win32' })
				.pipe(replace('@@NAME@@', product.nameShort))
				.pipe(replace('@@PRODNAME@@', product.nameLong))
				.pipe(replace('@@VERSION@@', version))
				.pipe(replace('@@COMMIT@@', commit))
				.pipe(replace('@@APPNAME@@', product.applicationName))
				.pipe(replace('@@SERVERDATAFOLDER@@', product.serverDataFolderName || '.vscode-remote'))
				.pipe(replace('@@QUALITY@@', quality))
				.pipe(rename(function (f) { f.basename = product.applicationName; f.extname = ''; })));

			result = es.merge(result, gulp.src('resources/win32/VisualElementsManifest.xml', { base: 'resources/win32' })
				.pipe(rename(product.nameShort + '.VisualElementsManifest.xml')));

			result = es.merge(result, gulp.src('.build/policies/win32/**', { base: '.build/policies/win32' })
				.pipe(rename(f => f.dirname = `policies/${f.dirname}`)));

			if (quality === 'insider') {
				result = es.merge(result, gulp.src('.build/win32/appx/**', { base: '.build/win32' }));
			}
		} else if (platform === 'linux') {
			result = es.merge(result, gulp.src('resources/linux/bin/code.sh', { base: '.' })
				.pipe(replace('@@PRODNAME@@', product.nameLong))
				.pipe(replace('@@APPNAME@@', product.applicationName))
				.pipe(rename('bin/' + product.applicationName)));
		}

		result = inlineMeta(result, {
			targetPaths: commonJSEntryPoints,
			packageJsonFn: () => packageJsonContents,
			productJsonFn: () => productJsonContents
		});

		return result.pipe(vfs.dest(destination));
	};
}

function patchWin32DependenciesTask(destinationFolderName) {
	const cwd = path.join(path.dirname(root), destinationFolderName);

	return async () => {
		const deps = await glob('**/*.node', { cwd });
		const packageJson = JSON.parse(await fs.promises.readFile(path.join(cwd, 'resources', 'app', 'package.json'), 'utf8'));
		const product = JSON.parse(await fs.promises.readFile(path.join(cwd, 'resources', 'app', 'product.json'), 'utf8'));
		const baseVersion = packageJson.version.replace(/-.*$/, '');

		await Promise.all(deps.map(async dep => {
			const basename = path.basename(dep);

			await rcedit(path.join(cwd, dep), {
				'file-version': baseVersion,
				'version-string': {
					'CompanyName': 'Microsoft Corporation',
					'FileDescription': product.nameLong,
					'FileVersion': packageJson.version,
					'InternalName': basename,
					'LegalCopyright': 'Copyright (C) 2022 Microsoft. All rights reserved',
					'OriginalFilename': basename,
					'ProductName': product.nameLong,
					'ProductVersion': packageJson.version,
				}
			});
		}));
	};
}

const buildRoot = path.dirname(root);

const BUILD_TARGETS = [
	{ platform: 'win32', arch: 'x64' },
	{ platform: 'win32', arch: 'arm64' },
	{ platform: 'darwin', arch: 'x64', opts: { stats: true } },
	{ platform: 'darwin', arch: 'arm64', opts: { stats: true } },
	{ platform: 'linux', arch: 'x64' },
	{ platform: 'linux', arch: 'armhf' },
	{ platform: 'linux', arch: 'arm64' },
];
BUILD_TARGETS.forEach(buildTarget => {
	const dashed = (str) => (str ? `-${str}` : ``);
	const platform = buildTarget.platform;
	const arch = buildTarget.arch;
	const opts = buildTarget.opts;

	const [vscode, vscodeMin] = ['', 'min'].map(minified => {
		const sourceFolderName = `out-vscode${dashed(minified)}`;
		const destinationFolderName = `VSCode${dashed(platform)}${dashed(arch)}`;

		const tasks = [
			util.rimraf(path.join(buildRoot, destinationFolderName)),
			packageTask(platform, arch, sourceFolderName, destinationFolderName, opts)
		];

		if (platform === 'win32') {
			tasks.push(patchWin32DependenciesTask(destinationFolderName));
		}

		const vscodeTaskCI = task.define(`vscode${dashed(platform)}${dashed(arch)}${dashed(minified)}-ci`, task.series(...tasks));
		gulp.task(vscodeTaskCI);

		const vscodeTask = task.define(`vscode${dashed(platform)}${dashed(arch)}${dashed(minified)}`, task.series(
			// START comment for fast bundle
			compileBuildTask,
			compileExtensionsBuildTask,
			compileExtensionMediaBuildTask,
			// END comment for fast bundle
			minified ? minifyVSCodeTask : optimizeVSCodeTask,
			vscodeTaskCI
		));
		gulp.task(vscodeTask);

		return vscodeTask;
	});

	if (process.platform === platform && process.arch === arch) {
		gulp.task(task.define('vscode', task.series(vscode)));
		gulp.task(task.define('vscode-min', task.series(vscodeMin)));
	}
});

// #region nls

const innoSetupConfig = {
	'zh-cn': { codePage: 'CP936', defaultInfo: { name: 'Simplified Chinese', id: '$0804', } },
	'zh-tw': { codePage: 'CP950', defaultInfo: { name: 'Traditional Chinese', id: '$0404' } },
	'ko': { codePage: 'CP949', defaultInfo: { name: 'Korean', id: '$0412' } },
	'ja': { codePage: 'CP932' },
	'de': { codePage: 'CP1252' },
	'fr': { codePage: 'CP1252' },
	'es': { codePage: 'CP1252' },
	'ru': { codePage: 'CP1251' },
	'it': { codePage: 'CP1252' },
	'pt-br': { codePage: 'CP1252' },
	'hu': { codePage: 'CP1250' },
	'tr': { codePage: 'CP1254' }
};

gulp.task(task.define(
	'vscode-translations-export',
	task.series(
		core,
		compileExtensionsBuildTask,
		function () {
			const pathToMetadata = './out-build/nls.metadata.json';
			const pathToExtensions = '.build/extensions/*';
			const pathToSetup = 'build/win32/i18n/messages.en.isl';

			return es.merge(
				gulp.src(pathToMetadata).pipe(i18n.createXlfFilesForCoreBundle()),
				gulp.src(pathToSetup).pipe(i18n.createXlfFilesForIsl()),
				gulp.src(pathToExtensions).pipe(i18n.createXlfFilesForExtensions())
			).pipe(vfs.dest('../vscode-translations-export'));
		}
	)
));

gulp.task('vscode-translations-import', function () {
	const options = minimist(process.argv.slice(2), {
		string: 'location',
		default: {
			location: '../vscode-translations-import'
		}
	});
	return es.merge([...i18n.defaultLanguages, ...i18n.extraLanguages].map(language => {
		const id = language.id;
		return gulp.src(`${options.location}/${id}/vscode-setup/messages.xlf`)
			.pipe(i18n.prepareIslFiles(language, innoSetupConfig[language.id]))
			.pipe(vfs.dest(`./build/win32/i18n`));
	}));
});

// #endregion<|MERGE_RESOLUTION|>--- conflicted
+++ resolved
@@ -80,17 +80,11 @@
 // Do not change the order of these files! They will
 // be inlined into the target window file in this order
 // and they depend on each other in this way.
-<<<<<<< HEAD
-const windowBootstrapFiles = [
-	'out-build/bootstrap-window.js'
-];
-=======
 const windowBootstrapFiles = [];
 if (!isESM('Skipping loader.js in window bootstrap files')) {
 	windowBootstrapFiles.push('out-build/vs/loader.js');
 }
 windowBootstrapFiles.push('out-build/bootstrap-window.js');
->>>>>>> 0dea4804
 
 const commonJSEntryPoints = [
 	'out-build/main.js',
@@ -250,11 +244,7 @@
 		}
 
 		const name = product.nameShort;
-<<<<<<< HEAD
-		const packageJsonUpdates = { name, version, type: 'module', main: 'out/main.js' }; // TODO@esm this should be configured in the top level package.json
-=======
 		const packageJsonUpdates = { name, version, ...(isESM(`Setting 'type: module' and 'main: out/main.js' in top level package.json`) ? { type: 'module', main: 'out/main.js' } : {}) }; // TODO@esm this should be configured in the top level package.json
->>>>>>> 0dea4804
 
 		// for linux url handling
 		if (platform === 'linux') {
@@ -296,21 +286,6 @@
 			.pipe(jsFilter)
 			.pipe(util.rewriteSourceMappingURL(sourceMappingURLBase))
 			.pipe(jsFilter.restore);
-<<<<<<< HEAD
-		// TODO@esm: ASAR disabled in ESM
-		// .pipe(createAsar(path.join(process.cwd(), 'node_modules'), [
-		// 	'**/*.node',
-		// 	'**/@vscode/ripgrep/bin/*',
-		// 	'**/node-pty/build/Release/*',
-		// '**/node-pty/build/Release/conpty/*',
-		// 	'**/node-pty/lib/worker/conoutSocketWorker.js',
-		// 	'**/node-pty/lib/shared/conout.js',
-		// 	'**/*.wasm',
-		// 	'**/@vscode/vsce-sign/bin/*',
-		// ], [
-		// 	'**/*.mk',
-		// ], 'node_modules.asar'));
-=======
 
 		if (!isESM('ASAR disabled in VS Code builds')) { // TODO@esm: ASAR disabled in ESM
 			deps = deps.pipe(createAsar(path.join(process.cwd(), 'node_modules'), [
@@ -326,7 +301,6 @@
 				'**/*.mk',
 			], 'node_modules.asar'));
 		}
->>>>>>> 0dea4804
 
 		let all = es.merge(
 			packageJsonStream,
