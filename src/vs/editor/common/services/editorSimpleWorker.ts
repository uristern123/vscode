/*---------------------------------------------------------------------------------------------
 *  Copyright (c) Microsoft Corporation. All rights reserved.
 *  Licensed under the MIT License. See License.txt in the project root for license information.
 *--------------------------------------------------------------------------------------------*/

import { stringDiff } from 'vs/base/common/diff/diff';
import { IDisposable } from 'vs/base/common/lifecycle';
import { URI } from 'vs/base/common/uri';
import { IRequestHandler } from 'vs/base/common/worker/simpleWorker';
import { IPosition, Position } from 'vs/editor/common/core/position';
import { IRange, Range } from 'vs/editor/common/core/range';
import { EndOfLineSequence, ITextModel } from 'vs/editor/common/model';
import { IMirrorTextModel, IModelChangedEvent, MirrorTextModel as BaseMirrorModel } from 'vs/editor/common/model/mirrorTextModel';
import { ensureValidWordDefinition, getWordAtText, IWordAtPosition } from 'vs/editor/common/core/wordHelper';
import { IColorInformation, IInplaceReplaceSupportResult, ILink, TextEdit } from 'vs/editor/common/languages';
import { ILinkComputerTarget, computeLinks } from 'vs/editor/common/languages/linkComputer';
import { BasicInplaceReplace } from 'vs/editor/common/languages/supports/inplaceReplaceSupport';
import { DiffAlgorithmName, IDiffComputationResult, ILineChange, IUnicodeHighlightsResult } from 'vs/editor/common/services/editorWorker';
import { createMonacoBaseAPI } from 'vs/editor/common/services/editorBaseApi';
import { IEditorWorkerHost } from 'vs/editor/common/services/editorWorkerHost';
import { StopWatch } from 'vs/base/common/stopwatch';
import { UnicodeTextModelHighlighter, UnicodeHighlighterOptions } from 'vs/editor/common/services/unicodeTextModelHighlighter';
import { DiffComputer, IChange } from 'vs/editor/common/diff/legacyLinesDiffComputer';
import { ILinesDiffComputer, ILinesDiffComputerOptions } from 'vs/editor/common/diff/linesDiffComputer';
import { DetailedLineRangeMapping } from '../diff/rangeMapping';
import { linesDiffComputers } from 'vs/editor/common/diff/linesDiffComputers';
import { createProxyObject, getAllMethodNames } from 'vs/base/common/objects';
import { IDocumentDiffProviderOptions } from 'vs/editor/common/diff/documentDiffProvider';
<<<<<<< HEAD
import { isESM } from 'vs/base/common/amd';
=======
>>>>>>> fdc8d882
import { AppResourcePath, FileAccess } from 'vs/base/common/network';
import { BugIndicatingError } from 'vs/base/common/errors';
import { IDocumentColorComputerTarget, computeDefaultDocumentColors } from 'vs/editor/common/languages/defaultDocumentColorsComputer';
import { FindSectionHeaderOptions, SectionHeader, findSectionHeaders } from 'vs/editor/common/services/findSectionHeaders';

// ESM-comment-begin
const isESM = false;
// ESM-comment-end
// ESM-uncomment-begin
// const isESM = true;
// ESM-uncomment-end

export interface IMirrorModel extends IMirrorTextModel {
	readonly uri: URI;
	readonly version: number;
	getValue(): string;
}

export interface IWorkerContext<H = undefined> {
	/**
	 * A proxy to the main thread host object.
	 */
	host: H;
	/**
	 * Get all available mirror models in this worker.
	 */
	getMirrorModels(): IMirrorModel[];
}

/**
 * @internal
 */
export interface IRawModelData {
	url: string;
	versionId: number;
	lines: string[];
	EOL: string;
}

/**
 * @internal
 */
export interface ICommonModel extends ILinkComputerTarget, IDocumentColorComputerTarget, IMirrorModel {
	uri: URI;
	version: number;
	eol: string;
	getValue(): string;

	getLinesContent(): string[];
	getLineCount(): number;
	getLineContent(lineNumber: number): string;
	getLineWords(lineNumber: number, wordDefinition: RegExp): IWordAtPosition[];
	words(wordDefinition: RegExp): Iterable<string>;
	getWordUntilPosition(position: IPosition, wordDefinition: RegExp): IWordAtPosition;
	getValueInRange(range: IRange): string;
	getWordAtPosition(position: IPosition, wordDefinition: RegExp): Range | null;
	offsetAt(position: IPosition): number;
	positionAt(offset: number): IPosition;
	findMatches(regex: RegExp): RegExpMatchArray[];
}

/**
 * Range of a word inside a model.
 * @internal
 */
interface IWordRange {
	/**
	 * The index where the word starts.
	 */
	readonly start: number;
	/**
	 * The index where the word ends.
	 */
	readonly end: number;
}

/**
 * @internal
 */
class MirrorModel extends BaseMirrorModel implements ICommonModel {

	public get uri(): URI {
		return this._uri;
	}

	public get eol(): string {
		return this._eol;
	}

	public getValue(): string {
		return this.getText();
	}

	public findMatches(regex: RegExp): RegExpMatchArray[] {
		const matches = [];
		for (let i = 0; i < this._lines.length; i++) {
			const line = this._lines[i];
			const offsetToAdd = this.offsetAt(new Position(i + 1, 1));
			const iteratorOverMatches = line.matchAll(regex);
			for (const match of iteratorOverMatches) {
				if (match.index || match.index === 0) {
					match.index = match.index + offsetToAdd;
				}
				matches.push(match);
			}
		}
		return matches;
	}

	public getLinesContent(): string[] {
		return this._lines.slice(0);
	}

	public getLineCount(): number {
		return this._lines.length;
	}

	public getLineContent(lineNumber: number): string {
		return this._lines[lineNumber - 1];
	}

	public getWordAtPosition(position: IPosition, wordDefinition: RegExp): Range | null {

		const wordAtText = getWordAtText(
			position.column,
			ensureValidWordDefinition(wordDefinition),
			this._lines[position.lineNumber - 1],
			0
		);

		if (wordAtText) {
			return new Range(position.lineNumber, wordAtText.startColumn, position.lineNumber, wordAtText.endColumn);
		}

		return null;
	}

	public getWordUntilPosition(position: IPosition, wordDefinition: RegExp): IWordAtPosition {
		const wordAtPosition = this.getWordAtPosition(position, wordDefinition);
		if (!wordAtPosition) {
			return {
				word: '',
				startColumn: position.column,
				endColumn: position.column
			};
		}
		return {
			word: this._lines[position.lineNumber - 1].substring(wordAtPosition.startColumn - 1, position.column - 1),
			startColumn: wordAtPosition.startColumn,
			endColumn: position.column
		};
	}


	public words(wordDefinition: RegExp): Iterable<string> {

		const lines = this._lines;
		const wordenize = this._wordenize.bind(this);

		let lineNumber = 0;
		let lineText = '';
		let wordRangesIdx = 0;
		let wordRanges: IWordRange[] = [];

		return {
			*[Symbol.iterator]() {
				while (true) {
					if (wordRangesIdx < wordRanges.length) {
						const value = lineText.substring(wordRanges[wordRangesIdx].start, wordRanges[wordRangesIdx].end);
						wordRangesIdx += 1;
						yield value;
					} else {
						if (lineNumber < lines.length) {
							lineText = lines[lineNumber];
							wordRanges = wordenize(lineText, wordDefinition);
							wordRangesIdx = 0;
							lineNumber += 1;
						} else {
							break;
						}
					}
				}
			}
		};
	}

	public getLineWords(lineNumber: number, wordDefinition: RegExp): IWordAtPosition[] {
		const content = this._lines[lineNumber - 1];
		const ranges = this._wordenize(content, wordDefinition);
		const words: IWordAtPosition[] = [];
		for (const range of ranges) {
			words.push({
				word: content.substring(range.start, range.end),
				startColumn: range.start + 1,
				endColumn: range.end + 1
			});
		}
		return words;
	}

	private _wordenize(content: string, wordDefinition: RegExp): IWordRange[] {
		const result: IWordRange[] = [];
		let match: RegExpExecArray | null;

		wordDefinition.lastIndex = 0; // reset lastIndex just to be sure

		while (match = wordDefinition.exec(content)) {
			if (match[0].length === 0) {
				// it did match the empty string
				break;
			}
			result.push({ start: match.index, end: match.index + match[0].length });
		}
		return result;
	}

	public getValueInRange(range: IRange): string {
		range = this._validateRange(range);

		if (range.startLineNumber === range.endLineNumber) {
			return this._lines[range.startLineNumber - 1].substring(range.startColumn - 1, range.endColumn - 1);
		}

		const lineEnding = this._eol;
		const startLineIndex = range.startLineNumber - 1;
		const endLineIndex = range.endLineNumber - 1;
		const resultLines: string[] = [];

		resultLines.push(this._lines[startLineIndex].substring(range.startColumn - 1));
		for (let i = startLineIndex + 1; i < endLineIndex; i++) {
			resultLines.push(this._lines[i]);
		}
		resultLines.push(this._lines[endLineIndex].substring(0, range.endColumn - 1));

		return resultLines.join(lineEnding);
	}

	public offsetAt(position: IPosition): number {
		position = this._validatePosition(position);
		this._ensureLineStarts();
		return this._lineStarts!.getPrefixSum(position.lineNumber - 2) + (position.column - 1);
	}

	public positionAt(offset: number): IPosition {
		offset = Math.floor(offset);
		offset = Math.max(0, offset);

		this._ensureLineStarts();
		const out = this._lineStarts!.getIndexOf(offset);
		const lineLength = this._lines[out.index].length;

		// Ensure we return a valid position
		return {
			lineNumber: 1 + out.index,
			column: 1 + Math.min(out.remainder, lineLength)
		};
	}

	private _validateRange(range: IRange): IRange {

		const start = this._validatePosition({ lineNumber: range.startLineNumber, column: range.startColumn });
		const end = this._validatePosition({ lineNumber: range.endLineNumber, column: range.endColumn });

		if (start.lineNumber !== range.startLineNumber
			|| start.column !== range.startColumn
			|| end.lineNumber !== range.endLineNumber
			|| end.column !== range.endColumn) {

			return {
				startLineNumber: start.lineNumber,
				startColumn: start.column,
				endLineNumber: end.lineNumber,
				endColumn: end.column
			};
		}

		return range;
	}

	private _validatePosition(position: IPosition): IPosition {
		if (!Position.isIPosition(position)) {
			throw new Error('bad position');
		}
		let { lineNumber, column } = position;
		let hasChanged = false;

		if (lineNumber < 1) {
			lineNumber = 1;
			column = 1;
			hasChanged = true;

		} else if (lineNumber > this._lines.length) {
			lineNumber = this._lines.length;
			column = this._lines[lineNumber - 1].length + 1;
			hasChanged = true;

		} else {
			const maxCharacter = this._lines[lineNumber - 1].length + 1;
			if (column < 1) {
				column = 1;
				hasChanged = true;
			}
			else if (column > maxCharacter) {
				column = maxCharacter;
				hasChanged = true;
			}
		}

		if (!hasChanged) {
			return position;
		} else {
			return { lineNumber, column };
		}
	}
}

/**
 * @internal
 */
export interface IForeignModuleFactory {
	(ctx: IWorkerContext, createData: any): any;
}

declare const require: any;

/**
 * @internal
 */
export class EditorSimpleWorker implements IRequestHandler, IDisposable {
	_requestHandlerBrand: any;

	protected readonly _host: IEditorWorkerHost;
	private _models: { [uri: string]: MirrorModel };
	private readonly _foreignModuleFactory: IForeignModuleFactory | null;
	private _foreignModule: any;

	constructor(host: IEditorWorkerHost, foreignModuleFactory: IForeignModuleFactory | null) {
		this._host = host;
		this._models = Object.create(null);
		this._foreignModuleFactory = foreignModuleFactory;
		this._foreignModule = null;
	}

	public dispose(): void {
		this._models = Object.create(null);
	}

	protected _getModel(uri: string): ICommonModel {
		return this._models[uri];
	}

	private _getModels(): ICommonModel[] {
		const all: MirrorModel[] = [];
		Object.keys(this._models).forEach((key) => all.push(this._models[key]));
		return all;
	}

	public acceptNewModel(data: IRawModelData): void {
		this._models[data.url] = new MirrorModel(URI.parse(data.url), data.lines, data.EOL, data.versionId);
	}

	public acceptModelChanged(strURL: string, e: IModelChangedEvent): void {
		if (!this._models[strURL]) {
			return;
		}
		const model = this._models[strURL];
		model.onEvents(e);
	}

	public acceptRemovedModel(strURL: string): void {
		if (!this._models[strURL]) {
			return;
		}
		delete this._models[strURL];
	}

	public async computeUnicodeHighlights(url: string, options: UnicodeHighlighterOptions, range?: IRange): Promise<IUnicodeHighlightsResult> {
		const model = this._getModel(url);
		if (!model) {
			return { ranges: [], hasMore: false, ambiguousCharacterCount: 0, invisibleCharacterCount: 0, nonBasicAsciiCharacterCount: 0 };
		}
		return UnicodeTextModelHighlighter.computeUnicodeHighlights(model, options, range);
	}

	public async findSectionHeaders(url: string, options: FindSectionHeaderOptions): Promise<SectionHeader[]> {
		const model = this._getModel(url);
		if (!model) {
			return [];
		}
		return findSectionHeaders(model, options);
	}

	// ---- BEGIN diff --------------------------------------------------------------------------

	public async computeDiff(originalUrl: string, modifiedUrl: string, options: IDocumentDiffProviderOptions, algorithm: DiffAlgorithmName): Promise<IDiffComputationResult | null> {
		const original = this._getModel(originalUrl);
		const modified = this._getModel(modifiedUrl);
		if (!original || !modified) {
			return null;
		}

		const result = EditorSimpleWorker.computeDiff(original, modified, options, algorithm);
		return result;
	}

	private static computeDiff(originalTextModel: ICommonModel | ITextModel, modifiedTextModel: ICommonModel | ITextModel, options: IDocumentDiffProviderOptions, algorithm: DiffAlgorithmName): IDiffComputationResult {
		const diffAlgorithm: ILinesDiffComputer = algorithm === 'advanced' ? linesDiffComputers.getDefault() : linesDiffComputers.getLegacy();

		const originalLines = originalTextModel.getLinesContent();
		const modifiedLines = modifiedTextModel.getLinesContent();

		const result = diffAlgorithm.computeDiff(originalLines, modifiedLines, options);

		const identical = (result.changes.length > 0 ? false : this._modelsAreIdentical(originalTextModel, modifiedTextModel));

		function getLineChanges(changes: readonly DetailedLineRangeMapping[]): ILineChange[] {
			return changes.map(m => ([m.original.startLineNumber, m.original.endLineNumberExclusive, m.modified.startLineNumber, m.modified.endLineNumberExclusive, m.innerChanges?.map(m => [
				m.originalRange.startLineNumber,
				m.originalRange.startColumn,
				m.originalRange.endLineNumber,
				m.originalRange.endColumn,
				m.modifiedRange.startLineNumber,
				m.modifiedRange.startColumn,
				m.modifiedRange.endLineNumber,
				m.modifiedRange.endColumn,
			])]));
		}

		return {
			identical,
			quitEarly: result.hitTimeout,
			changes: getLineChanges(result.changes),
			moves: result.moves.map(m => ([
				m.lineRangeMapping.original.startLineNumber,
				m.lineRangeMapping.original.endLineNumberExclusive,
				m.lineRangeMapping.modified.startLineNumber,
				m.lineRangeMapping.modified.endLineNumberExclusive,
				getLineChanges(m.changes)
			])),
		};
	}

	private static _modelsAreIdentical(original: ICommonModel | ITextModel, modified: ICommonModel | ITextModel): boolean {
		const originalLineCount = original.getLineCount();
		const modifiedLineCount = modified.getLineCount();
		if (originalLineCount !== modifiedLineCount) {
			return false;
		}
		for (let line = 1; line <= originalLineCount; line++) {
			const originalLine = original.getLineContent(line);
			const modifiedLine = modified.getLineContent(line);
			if (originalLine !== modifiedLine) {
				return false;
			}
		}
		return true;
	}

	public async computeDirtyDiff(originalUrl: string, modifiedUrl: string, ignoreTrimWhitespace: boolean): Promise<IChange[] | null> {
		const original = this._getModel(originalUrl);
		const modified = this._getModel(modifiedUrl);
		if (!original || !modified) {
			return null;
		}

		const originalLines = original.getLinesContent();
		const modifiedLines = modified.getLinesContent();
		const diffComputer = new DiffComputer(originalLines, modifiedLines, {
			shouldComputeCharChanges: false,
			shouldPostProcessCharChanges: false,
			shouldIgnoreTrimWhitespace: ignoreTrimWhitespace,
			shouldMakePrettyDiff: true,
			maxComputationTime: 1000
		});
		return diffComputer.computeDiff().changes;
	}

	// ---- END diff --------------------------------------------------------------------------


	// ---- BEGIN minimal edits ---------------------------------------------------------------

	private static readonly _diffLimit = 100000;

	public async computeMoreMinimalEdits(modelUrl: string, edits: TextEdit[], pretty: boolean): Promise<TextEdit[]> {
		const model = this._getModel(modelUrl);
		if (!model) {
			return edits;
		}

		const result: TextEdit[] = [];
		let lastEol: EndOfLineSequence | undefined = undefined;

		edits = edits.slice(0).sort((a, b) => {
			if (a.range && b.range) {
				return Range.compareRangesUsingStarts(a.range, b.range);
			}
			// eol only changes should go to the end
			const aRng = a.range ? 0 : 1;
			const bRng = b.range ? 0 : 1;
			return aRng - bRng;
		});

		// merge adjacent edits
		let writeIndex = 0;
		for (let readIndex = 1; readIndex < edits.length; readIndex++) {
			if (Range.getEndPosition(edits[writeIndex].range).equals(Range.getStartPosition(edits[readIndex].range))) {
				edits[writeIndex].range = Range.fromPositions(Range.getStartPosition(edits[writeIndex].range), Range.getEndPosition(edits[readIndex].range));
				edits[writeIndex].text += edits[readIndex].text;
			} else {
				writeIndex++;
				edits[writeIndex] = edits[readIndex];
			}
		}
		edits.length = writeIndex + 1;

		for (let { range, text, eol } of edits) {

			if (typeof eol === 'number') {
				lastEol = eol;
			}

			if (Range.isEmpty(range) && !text) {
				// empty change
				continue;
			}

			const original = model.getValueInRange(range);
			text = text.replace(/\r\n|\n|\r/g, model.eol);

			if (original === text) {
				// noop
				continue;
			}

			// make sure diff won't take too long
			if (Math.max(text.length, original.length) > EditorSimpleWorker._diffLimit) {
				result.push({ range, text });
				continue;
			}

			// compute diff between original and edit.text
			const changes = stringDiff(original, text, pretty);
			const editOffset = model.offsetAt(Range.lift(range).getStartPosition());

			for (const change of changes) {
				const start = model.positionAt(editOffset + change.originalStart);
				const end = model.positionAt(editOffset + change.originalStart + change.originalLength);
				const newEdit: TextEdit = {
					text: text.substr(change.modifiedStart, change.modifiedLength),
					range: { startLineNumber: start.lineNumber, startColumn: start.column, endLineNumber: end.lineNumber, endColumn: end.column }
				};

				if (model.getValueInRange(newEdit.range) !== newEdit.text) {
					result.push(newEdit);
				}
			}
		}

		if (typeof lastEol === 'number') {
			result.push({ eol: lastEol, text: '', range: { startLineNumber: 0, startColumn: 0, endLineNumber: 0, endColumn: 0 } });
		}

		return result;
	}

	public computeHumanReadableDiff(modelUrl: string, edits: TextEdit[], options: ILinesDiffComputerOptions): TextEdit[] {
		const model = this._getModel(modelUrl);
		if (!model) {
			return edits;
		}

		const result: TextEdit[] = [];
		let lastEol: EndOfLineSequence | undefined = undefined;

		edits = edits.slice(0).sort((a, b) => {
			if (a.range && b.range) {
				return Range.compareRangesUsingStarts(a.range, b.range);
			}
			// eol only changes should go to the end
			const aRng = a.range ? 0 : 1;
			const bRng = b.range ? 0 : 1;
			return aRng - bRng;
		});

		for (let { range, text, eol } of edits) {

			if (typeof eol === 'number') {
				lastEol = eol;
			}

			if (Range.isEmpty(range) && !text) {
				// empty change
				continue;
			}

			const original = model.getValueInRange(range);
			text = text.replace(/\r\n|\n|\r/g, model.eol);

			if (original === text) {
				// noop
				continue;
			}

			// make sure diff won't take too long
			if (Math.max(text.length, original.length) > EditorSimpleWorker._diffLimit) {
				result.push({ range, text });
				continue;
			}

			// compute diff between original and edit.text

			const originalLines = original.split(/\r\n|\n|\r/);
			const modifiedLines = text.split(/\r\n|\n|\r/);

			const diff = linesDiffComputers.getDefault().computeDiff(originalLines, modifiedLines, options);

			const start = Range.lift(range).getStartPosition();

			function addPositions(pos1: Position, pos2: Position): Position {
				return new Position(pos1.lineNumber + pos2.lineNumber - 1, pos2.lineNumber === 1 ? pos1.column + pos2.column - 1 : pos2.column);
			}

			function getText(lines: string[], range: Range): string[] {
				const result: string[] = [];
				for (let i = range.startLineNumber; i <= range.endLineNumber; i++) {
					const line = lines[i - 1];
					if (i === range.startLineNumber && i === range.endLineNumber) {
						result.push(line.substring(range.startColumn - 1, range.endColumn - 1));
					} else if (i === range.startLineNumber) {
						result.push(line.substring(range.startColumn - 1));
					} else if (i === range.endLineNumber) {
						result.push(line.substring(0, range.endColumn - 1));
					} else {
						result.push(line);
					}
				}
				return result;
			}

			for (const c of diff.changes) {
				if (c.innerChanges) {
					for (const x of c.innerChanges) {
						result.push({
							range: Range.fromPositions(
								addPositions(start, x.originalRange.getStartPosition()),
								addPositions(start, x.originalRange.getEndPosition())
							),
							text: getText(modifiedLines, x.modifiedRange).join(model.eol)
						});
					}
				} else {
					throw new BugIndicatingError('The experimental diff algorithm always produces inner changes');
				}
			}
		}

		if (typeof lastEol === 'number') {
			result.push({ eol: lastEol, text: '', range: { startLineNumber: 0, startColumn: 0, endLineNumber: 0, endColumn: 0 } });
		}

		return result;
	}

	// ---- END minimal edits ---------------------------------------------------------------

	public async computeLinks(modelUrl: string): Promise<ILink[] | null> {
		const model = this._getModel(modelUrl);
		if (!model) {
			return null;
		}

		return computeLinks(model);
	}

	// --- BEGIN default document colors -----------------------------------------------------------

	public async computeDefaultDocumentColors(modelUrl: string): Promise<IColorInformation[] | null> {
		const model = this._getModel(modelUrl);
		if (!model) {
			return null;
		}
		return computeDefaultDocumentColors(model);
	}

	// ---- BEGIN suggest --------------------------------------------------------------------------

	private static readonly _suggestionsLimit = 10000;

	public async textualSuggest(modelUrls: string[], leadingWord: string | undefined, wordDef: string, wordDefFlags: string): Promise<{ words: string[]; duration: number } | null> {

		const sw = new StopWatch();
		const wordDefRegExp = new RegExp(wordDef, wordDefFlags);
		const seen = new Set<string>();

		outer: for (const url of modelUrls) {
			const model = this._getModel(url);
			if (!model) {
				continue;
			}

			for (const word of model.words(wordDefRegExp)) {
				if (word === leadingWord || !isNaN(Number(word))) {
					continue;
				}
				seen.add(word);
				if (seen.size > EditorSimpleWorker._suggestionsLimit) {
					break outer;
				}
			}
		}

		return { words: Array.from(seen), duration: sw.elapsed() };
	}


	// ---- END suggest --------------------------------------------------------------------------

	//#region -- word ranges --

	public async computeWordRanges(modelUrl: string, range: IRange, wordDef: string, wordDefFlags: string): Promise<{ [word: string]: IRange[] }> {
		const model = this._getModel(modelUrl);
		if (!model) {
			return Object.create(null);
		}
		const wordDefRegExp = new RegExp(wordDef, wordDefFlags);
		const result: { [word: string]: IRange[] } = Object.create(null);
		for (let line = range.startLineNumber; line < range.endLineNumber; line++) {
			const words = model.getLineWords(line, wordDefRegExp);
			for (const word of words) {
				if (!isNaN(Number(word.word))) {
					continue;
				}
				let array = result[word.word];
				if (!array) {
					array = [];
					result[word.word] = array;
				}
				array.push({
					startLineNumber: line,
					startColumn: word.startColumn,
					endLineNumber: line,
					endColumn: word.endColumn
				});
			}
		}
		return result;
	}

	//#endregion

	public async navigateValueSet(modelUrl: string, range: IRange, up: boolean, wordDef: string, wordDefFlags: string): Promise<IInplaceReplaceSupportResult | null> {
		const model = this._getModel(modelUrl);
		if (!model) {
			return null;
		}

		const wordDefRegExp = new RegExp(wordDef, wordDefFlags);

		if (range.startColumn === range.endColumn) {
			range = {
				startLineNumber: range.startLineNumber,
				startColumn: range.startColumn,
				endLineNumber: range.endLineNumber,
				endColumn: range.endColumn + 1
			};
		}

		const selectionText = model.getValueInRange(range);

		const wordRange = model.getWordAtPosition({ lineNumber: range.startLineNumber, column: range.startColumn }, wordDefRegExp);
		if (!wordRange) {
			return null;
		}
		const word = model.getValueInRange(wordRange);
		const result = BasicInplaceReplace.INSTANCE.navigateValueSet(range, selectionText, wordRange, word, up);
		return result;
	}

	// ---- BEGIN foreign module support --------------------------------------------------------------------------

	public loadForeignModule(moduleId: string, createData: any, foreignHostMethods: string[]): Promise<string[]> {
		const proxyMethodRequest = (method: string, args: any[]): Promise<any> => {
			return this._host.fhr(method, args);
		};

		const foreignHost = createProxyObject(foreignHostMethods, proxyMethodRequest);

		const ctx: IWorkerContext<any> = {
			host: foreignHost,
			getMirrorModels: (): IMirrorModel[] => {
				return this._getModels();
			}
		};

		if (this._foreignModuleFactory) {
			this._foreignModule = this._foreignModuleFactory(ctx, createData);
			// static foreing module
			return Promise.resolve(getAllMethodNames(this._foreignModule));
		}

		return new Promise<any>((resolve, reject) => {

			const onModuleCallback = (foreignModule: { create: IForeignModuleFactory }) => {
				this._foreignModule = foreignModule.create(ctx, createData);
				resolve(getAllMethodNames(this._foreignModule));
			};

			if (!isESM) {
<<<<<<< HEAD
				require([moduleId], onModuleCallback, reject);
			} else {
				const url = FileAccess.asBrowserUri(moduleId + '.js' as AppResourcePath).toString(true);
				import(url).then(onModuleCallback).catch(reject);
=======
				require([`${moduleId}`], onModuleCallback, reject);
			} else {
				const url = FileAccess.asBrowserUri(`${moduleId}.js` as AppResourcePath).toString(true);
				import(`${url}`).then(onModuleCallback).catch(reject);
>>>>>>> fdc8d882
			}
		});
	}

	// foreign method request
	public fmr(method: string, args: any[]): Promise<any> {
		if (!this._foreignModule || typeof this._foreignModule[method] !== 'function') {
			return Promise.reject(new Error('Missing requestHandler or method: ' + method));
		}

		try {
			return Promise.resolve(this._foreignModule[method].apply(this._foreignModule, args));
		} catch (e) {
			return Promise.reject(e);
		}
	}

	// ---- END foreign module support --------------------------------------------------------------------------
}

/**
 * Called on the worker side
 * @internal
 */
export function create(host: IEditorWorkerHost): IRequestHandler {
	return new EditorSimpleWorker(host, null);
}

// This is only available in a Web Worker
declare function importScripts(...urls: string[]): void;

if (typeof importScripts === 'function') {
	// Running in a web worker
	globalThis.monaco = createMonacoBaseAPI();
}<|MERGE_RESOLUTION|>--- conflicted
+++ resolved
@@ -26,10 +26,6 @@
 import { linesDiffComputers } from 'vs/editor/common/diff/linesDiffComputers';
 import { createProxyObject, getAllMethodNames } from 'vs/base/common/objects';
 import { IDocumentDiffProviderOptions } from 'vs/editor/common/diff/documentDiffProvider';
-<<<<<<< HEAD
-import { isESM } from 'vs/base/common/amd';
-=======
->>>>>>> fdc8d882
 import { AppResourcePath, FileAccess } from 'vs/base/common/network';
 import { BugIndicatingError } from 'vs/base/common/errors';
 import { IDocumentColorComputerTarget, computeDefaultDocumentColors } from 'vs/editor/common/languages/defaultDocumentColorsComputer';
@@ -839,17 +835,10 @@
 			};
 
 			if (!isESM) {
-<<<<<<< HEAD
-				require([moduleId], onModuleCallback, reject);
-			} else {
-				const url = FileAccess.asBrowserUri(moduleId + '.js' as AppResourcePath).toString(true);
-				import(url).then(onModuleCallback).catch(reject);
-=======
 				require([`${moduleId}`], onModuleCallback, reject);
 			} else {
 				const url = FileAccess.asBrowserUri(`${moduleId}.js` as AppResourcePath).toString(true);
 				import(`${url}`).then(onModuleCallback).catch(reject);
->>>>>>> fdc8d882
 			}
 		});
 	}
