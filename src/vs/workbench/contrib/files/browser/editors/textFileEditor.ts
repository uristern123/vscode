/*---------------------------------------------------------------------------------------------
 *  Copyright (c) Microsoft Corporation. All rights reserved.
 *  Licensed under the MIT License. See License.txt in the project root for license information.
 *--------------------------------------------------------------------------------------------*/

import { localize } from 'vs/nls';
import { toErrorMessage } from 'vs/base/common/errorMessage';
import { isFunction, assertIsDefined } from 'vs/base/common/types';
import { isValidBasename } from 'vs/base/common/extpath';
import { basename } from 'vs/base/common/resources';
import { toAction } from 'vs/base/common/actions';
import { VIEWLET_ID, TEXT_FILE_EDITOR_ID } from 'vs/workbench/contrib/files/common/files';
import { ITextFileService, TextFileOperationError, TextFileOperationResult } from 'vs/workbench/services/textfile/common/textfiles';
import { BaseTextEditor } from 'vs/workbench/browser/parts/editor/textEditor';
import { EditorOptions, TextEditorOptions, IEditorInput, IEditorOpenContext } from 'vs/workbench/common/editor';
import { BinaryEditorModel } from 'vs/workbench/common/editor/binaryEditorModel';
import { FileEditorInput } from 'vs/workbench/contrib/files/common/editors/fileEditorInput';
import { IViewletService } from 'vs/workbench/services/viewlet/browser/viewlet';
import { FileOperationError, FileOperationResult, FileChangesEvent, IFileService, FileOperationEvent, FileOperation } from 'vs/platform/files/common/files';
import { ITelemetryService } from 'vs/platform/telemetry/common/telemetry';
import { IWorkspaceContextService } from 'vs/platform/workspace/common/workspace';
import { IStorageService } from 'vs/platform/storage/common/storage';
import { ITextResourceConfigurationService } from 'vs/editor/common/services/textResourceConfigurationService';
import { IInstantiationService } from 'vs/platform/instantiation/common/instantiation';
import { IThemeService } from 'vs/platform/theme/common/themeService';
import { ScrollType } from 'vs/editor/common/editorCommon';
import { IEditorService } from 'vs/workbench/services/editor/common/editorService';
import { IEditorGroupsService } from 'vs/workbench/services/editor/common/editorGroupsService';
import { CancellationToken } from 'vs/base/common/cancellation';
import { createErrorWithActions } from 'vs/base/common/errorsWithActions';
import { EditorActivation, IEditorOptions } from 'vs/platform/editor/common/editor';
import { IUriIdentityService } from 'vs/workbench/services/uriIdentity/common/uriIdentity';
import { IExplorerService } from 'vs/workbench/contrib/files/browser/files';

/**
 * An implementation of editor for file system resources.
 */
export class TextFileEditor extends BaseTextEditor {

	static readonly ID = TEXT_FILE_EDITOR_ID;

	constructor(
		@ITelemetryService telemetryService: ITelemetryService,
		@IFileService private readonly fileService: IFileService,
		@IViewletService private readonly viewletService: IViewletService,
		@IInstantiationService instantiationService: IInstantiationService,
		@IWorkspaceContextService private readonly contextService: IWorkspaceContextService,
		@IStorageService storageService: IStorageService,
		@ITextResourceConfigurationService textResourceConfigurationService: ITextResourceConfigurationService,
		@IEditorService editorService: IEditorService,
		@IThemeService themeService: IThemeService,
		@IEditorGroupsService editorGroupService: IEditorGroupsService,
		@ITextFileService private readonly textFileService: ITextFileService,
		@IExplorerService private readonly explorerService: IExplorerService,
		@IUriIdentityService private readonly uriIdentityService: IUriIdentityService
	) {
		super(TextFileEditor.ID, telemetryService, instantiationService, storageService, textResourceConfigurationService, themeService, editorService, editorGroupService);

		// Clear view state for deleted files
		this._register(this.fileService.onDidFilesChange(e => this.onDidFilesChange(e)));

		// Move view state for moved files
		this._register(this.fileService.onDidRunOperation(e => this.onDidRunOperation(e)));

		// Listen to file system provider changes
		this._register(this.fileService.onDidChangeFileSystemProviderCapabilities(e => this.onDidFileSystemProviderChange(e.scheme)));
		this._register(this.fileService.onDidChangeFileSystemProviderRegistrations(e => this.onDidFileSystemProviderChange(e.scheme)));
	}

	private onDidFilesChange(e: FileChangesEvent): void {
		const deleted = e.getDeleted();
		if (deleted?.length) {
			this.clearTextEditorViewState(deleted.map(({ resource }) => resource));
		}
	}

	private onDidRunOperation(e: FileOperationEvent): void {
		if (e.operation === FileOperation.MOVE && e.target) {
			this.moveTextEditorViewState(e.resource, e.target.resource, this.uriIdentityService.extUri);
		}
	}

	private onDidFileSystemProviderChange(scheme: string): void {
		const control = this.getControl();
		const input = this.input;
		if (control && input?.resource.scheme === scheme) {
			control.updateOptions({ readOnly: input.isReadonly() });
		}
	}

	protected onWillCloseEditorInGroup(editor: IEditorInput): void {

		// React to editors closing to preserve or clear view state. This needs to happen
		// in the onWillCloseEditor because at that time the editor has not yet
		// been disposed and we can safely persist the view state still as needed.
		this.doSaveOrClearTextEditorViewState(editor);
	}

	getTitle(): string {
		return this.input ? this.input.getName() : localize('textFileEditor', "Text File Editor");
	}

	get input(): FileEditorInput | undefined {
		return this._input as FileEditorInput;
	}

	async setInput(input: FileEditorInput, options: EditorOptions | undefined, context: IEditorOpenContext, token: CancellationToken): Promise<void> {

		// Update/clear view settings if input changes
		this.doSaveOrClearTextEditorViewState(this.input);

		// Set input and resolve
		await super.setInput(input, options, context, token);
		try {
			const resolvedModel = await input.resolve();

			// Check for cancellation
			if (token.isCancellationRequested) {
				return;
			}

			// There is a special case where the text editor has to handle binary file editor input: if a binary file
			// has been resolved and cached before, it maybe an actual instance of BinaryEditorModel. In this case our text
			// editor has to open this model using the binary editor. We return early in this case.
			if (resolvedModel instanceof BinaryEditorModel) {
				return this.openAsBinary(input, options);
			}

			const textFileModel = resolvedModel;

			// Editor
			const textEditor = assertIsDefined(this.getControl());
			textEditor.setModel(textFileModel.textEditorModel);

			// Always restore View State if any associated and not disabled via settings
			if (this.shouldRestoreTextEditorViewState(input, context)) {
				const editorViewState = this.loadTextEditorViewState(input.resource);
				if (editorViewState) {
					textEditor.restoreViewState(editorViewState);
				}
			}

			// TextOptions (avoiding instanceof here for a reason, do not change!)
			if (options && isFunction((<TextEditorOptions>options).apply)) {
				(<TextEditorOptions>options).apply(textEditor, ScrollType.Immediate);
			}

			// Since the resolved model provides information about being readonly
			// or not, we apply it here to the editor even though the editor input
			// was already asked for being readonly or not. The rationale is that
			// a resolved model might have more specific information about being
			// readonly or not that the input did not have.
			textEditor.updateOptions({ readOnly: textFileModel.isReadonly() });
		} catch (error) {
			this.handleSetInputError(error, input, options);
		}
	}

	protected handleSetInputError(error: Error, input: FileEditorInput, options: EditorOptions | undefined): void {

		// In case we tried to open a file inside the text editor and the response
		// indicates that this is not a text file, reopen the file through the binary
		// editor.
		if ((<TextFileOperationError>error).textFileOperationResult === TextFileOperationResult.FILE_IS_BINARY) {
			return this.openAsBinary(input, options);
		}

		// Similar, handle case where we were asked to open a folder in the text editor.
		if ((<FileOperationError>error).fileOperationResult === FileOperationResult.FILE_IS_DIRECTORY) {
			this.openAsFolder(input);

			throw new Error(localize('openFolderError', "File is a directory"));
		}

		// Offer to create a file from the error if we have a file not found and the name is valid
		if ((<FileOperationError>error).fileOperationResult === FileOperationResult.FILE_NOT_FOUND && isValidBasename(basename(input.preferredResource))) {
			throw createErrorWithActions(toErrorMessage(error), {
				actions: [
<<<<<<< HEAD
					new Action('workbench.files.action.createMissingFile', nls.localize('createFile', "Create File"), undefined, true, async () => {
						await this.textFileService.create([{ resource: input.preferredResource }]);

						return this.editorService.openEditor({
							resource: input.preferredResource,
							options: {
								pinned: true // new file gets pinned by default
							}
						});
=======
					toAction({
						id: 'workbench.files.action.createMissingFile', label: localize('createFile', "Create File"), run: async () => {
							await this.textFileService.create(input.preferredResource);

							return this.editorService.openEditor({
								resource: input.preferredResource,
								options: {
									pinned: true // new file gets pinned by default
								}
							});
						}
>>>>>>> 22bd999e
					})
				]
			});
		}

		// Otherwise make sure the error bubbles up
		throw error;
	}

	private openAsBinary(input: FileEditorInput, options: EditorOptions | undefined): void {
		input.setForceOpenAsBinary();

		// Make sure to not steal away the currently active group
		// because we are triggering another openEditor() call
		// and do not control the initial intent that resulted
		// in us now opening as binary.
		const preservingOptions: IEditorOptions = { activation: EditorActivation.PRESERVE };
		if (options) {
			options.overwrite(preservingOptions);
		} else {
			options = EditorOptions.create(preservingOptions);
		}

		this.editorService.openEditor(input, options, this.group);
	}

	private async openAsFolder(input: FileEditorInput): Promise<void> {
		if (!this.group) {
			return;
		}

		// Since we cannot open a folder, we have to restore the previous input if any and close the editor
		await this.group.closeEditor(this.input);

		// Best we can do is to reveal the folder in the explorer
		if (this.contextService.isInsideWorkspace(input.preferredResource)) {
			await this.viewletService.openViewlet(VIEWLET_ID);

			this.explorerService.select(input.preferredResource, true);
		}
	}

	clearInput(): void {

		// Update/clear editor view state in settings
		this.doSaveOrClearTextEditorViewState(this.input);

		// Clear Model
		const textEditor = this.getControl();
		if (textEditor) {
			textEditor.setModel(null);
		}

		// Pass to super
		super.clearInput();
	}

	protected saveState(): void {

		// Update/clear editor view State
		this.doSaveOrClearTextEditorViewState(this.input);

		super.saveState();
	}

	private doSaveOrClearTextEditorViewState(input: IEditorInput | undefined): void {
		if (!(input instanceof FileEditorInput)) {
			return; // ensure we have an input to handle view state for
		}

		// If the user configured to not restore view state, we clear the view
		// state unless the editor is still opened in the group.
		if (!this.shouldRestoreTextEditorViewState(input) && (!this.group || !this.group.isOpened(input))) {
			this.clearTextEditorViewState([input.resource], this.group);
		}

		// Otherwise we save the view state to restore it later
		else if (!input.isDisposed()) {
			this.saveTextEditorViewState(input.resource);
		}
	}
}<|MERGE_RESOLUTION|>--- conflicted
+++ resolved
@@ -176,20 +176,9 @@
 		if ((<FileOperationError>error).fileOperationResult === FileOperationResult.FILE_NOT_FOUND && isValidBasename(basename(input.preferredResource))) {
 			throw createErrorWithActions(toErrorMessage(error), {
 				actions: [
-<<<<<<< HEAD
-					new Action('workbench.files.action.createMissingFile', nls.localize('createFile', "Create File"), undefined, true, async () => {
-						await this.textFileService.create([{ resource: input.preferredResource }]);
-
-						return this.editorService.openEditor({
-							resource: input.preferredResource,
-							options: {
-								pinned: true // new file gets pinned by default
-							}
-						});
-=======
 					toAction({
 						id: 'workbench.files.action.createMissingFile', label: localize('createFile', "Create File"), run: async () => {
-							await this.textFileService.create(input.preferredResource);
+							await this.textFileService.create([{ resource: input.preferredResource }]);
 
 							return this.editorService.openEditor({
 								resource: input.preferredResource,
@@ -198,7 +187,6 @@
 								}
 							});
 						}
->>>>>>> 22bd999e
 					})
 				]
 			});
