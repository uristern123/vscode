/*---------------------------------------------------------------------------------------------
 *  Copyright (c) Microsoft Corporation. All rights reserved.
 *  Licensed under the MIT License. See License.txt in the project root for license information.
 *--------------------------------------------------------------------------------------------*/

import * as os from 'os';
import * as path from 'vs/base/common/path';
import * as platform from 'vs/base/common/platform';
import * as pty from 'node-pty';
import * as fs from 'fs';
import { Event, Emitter } from 'vs/base/common/event';
import { getWindowsBuildNumber } from 'vs/workbench/contrib/terminal/node/terminal';
import { IDisposable } from 'vs/base/common/lifecycle';
import { IShellLaunchConfig, ITerminalChildProcess, SHELL_PATH_INVALID_EXIT_CODE } from 'vs/workbench/contrib/terminal/common/terminal';
import { exec } from 'child_process';

export class TerminalProcess implements ITerminalChildProcess, IDisposable {
	private _exitCode: number;
	private _closeTimeout: any;
	private _ptyProcess: pty.IPty | undefined;
	private _currentTitle: string = '';
	private _processStartupComplete: Promise<void>;
	private _isDisposed: boolean = false;
	private _titleInterval: NodeJS.Timer | null = null;
	private _initialCwd: string;

	private readonly _onProcessData = new Emitter<string>();
	public get onProcessData(): Event<string> { return this._onProcessData.event; }
	private readonly _onProcessExit = new Emitter<number>();
	public get onProcessExit(): Event<number> { return this._onProcessExit.event; }
	private readonly _onProcessIdReady = new Emitter<number>();
	public get onProcessIdReady(): Event<number> { return this._onProcessIdReady.event; }
	private readonly _onProcessTitleChanged = new Emitter<string>();
	public get onProcessTitleChanged(): Event<string> { return this._onProcessTitleChanged.event; }

	constructor(
		shellLaunchConfig: IShellLaunchConfig,
		cwd: string,
		cols: number,
		rows: number,
		env: platform.IProcessEnvironment,
		windowsEnableConpty: boolean
	) {
		let shellName: string;
		if (os.platform() === 'win32') {
			shellName = path.basename(shellLaunchConfig.executable || '');
		} else {
			// Using 'xterm-256color' here helps ensure that the majority of Linux distributions will use a
			// color prompt as defined in the default ~/.bashrc file.
			shellName = 'xterm-256color';
		}

		this._initialCwd = cwd;

		// Only use ConPTY when the client is non WoW64 (see #72190) and the Windows build number is at least 18309 (for
		// stability/performance reasons)
		const is32ProcessOn64Windows = process.env.hasOwnProperty('PROCESSOR_ARCHITEW6432');
		const useConpty = windowsEnableConpty &&
			process.platform === 'win32' &&
			!is32ProcessOn64Windows &&
			getWindowsBuildNumber() >= 18309;

		const options: pty.IPtyForkOptions = {
			name: shellName,
			cwd,
			env,
			cols,
			rows,
			experimentalUseConpty: useConpty
		};

<<<<<<< HEAD
		try {
			this._ptyProcess = pty.spawn(shellLaunchConfig.executable!, shellLaunchConfig.args || [], options);
			this._processStartupComplete = new Promise<void>(c => {
				this.onProcessIdReady((pid) => {
					c();
				});
			});
		} catch (error) {
			// The only time this is expected to happen is when the file specified to launch with does not exist.
			this._exitCode = 2;
			this._queueProcessExit();
			this._processStartupComplete = Promise.resolve(undefined);
			return;
		}
		this._ptyProcess.onData(data => {
=======
		fs.stat(shellLaunchConfig.executable!, (err) => {
			if (err && err.code === 'ENOENT') {
				this._exitCode = SHELL_PATH_INVALID_EXIT_CODE;
				this._queueProcessExit();
				this._processStartupComplete = Promise.resolve(undefined);
				return;
			}
			this.setupPtyProcess(shellLaunchConfig, options);
		});
	}

	private setupPtyProcess(shellLaunchConfig: IShellLaunchConfig, options: pty.IPtyForkOptions): void {
		const ptyProcess = pty.spawn(shellLaunchConfig.executable!, shellLaunchConfig.args || [], options);
		this._ptyProcess = ptyProcess;
		this._processStartupComplete = new Promise<void>(c => {
			this.onProcessIdReady(() => c());
		});
		ptyProcess.on('data', (data) => {
>>>>>>> 9942569a
			this._onProcessData.fire(data);
			if (this._closeTimeout) {
				clearTimeout(this._closeTimeout);
				this._queueProcessExit();
			}
		});
<<<<<<< HEAD
		this._ptyProcess.onExit(e => {
			this._exitCode = e.exitCode;
=======
		ptyProcess.on('exit', (code) => {
			this._exitCode = code;
>>>>>>> 9942569a
			this._queueProcessExit();
		});
		this._setupTitlePolling(ptyProcess);
		// TODO: We should no longer need to delay this since pty.spawn is sync
		setTimeout(() => {
			this._sendProcessId(ptyProcess);
		}, 500);
	}

	public dispose(): void {
		this._isDisposed = true;
		if (this._titleInterval) {
			clearInterval(this._titleInterval);
		}
		this._titleInterval = null;
		this._onProcessData.dispose();
		this._onProcessExit.dispose();
		this._onProcessIdReady.dispose();
		this._onProcessTitleChanged.dispose();
	}

	private _setupTitlePolling(ptyProcess: pty.IPty) {
		// Send initial timeout async to give event listeners a chance to init
		setTimeout(() => {
			this._sendProcessTitle(ptyProcess);
		}, 0);
		// Setup polling
		this._titleInterval = setInterval(() => {
			if (this._currentTitle !== ptyProcess.process) {
				this._sendProcessTitle(ptyProcess);
			}
		}, 200);
	}

	// Allow any trailing data events to be sent before the exit event is sent.
	// See https://github.com/Tyriar/node-pty/issues/72
	private _queueProcessExit() {
		if (this._closeTimeout) {
			clearTimeout(this._closeTimeout);
		}
		this._closeTimeout = setTimeout(() => this._kill(), 250);
	}

	private _kill(): void {
		// Wait to kill to process until the start up code has run. This prevents us from firing a process exit before a
		// process start.
		this._processStartupComplete.then(() => {
			if (this._isDisposed) {
				return;
			}
			// Attempt to kill the pty, it may have already been killed at this
			// point but we want to make sure
			try {
				if (this._ptyProcess) {
					this._ptyProcess.kill();
				}
			} catch (ex) {
				// Swallow, the pty has already been killed
			}
			this._onProcessExit.fire(this._exitCode);
			this.dispose();
		});
	}

	private _sendProcessId(ptyProcess: pty.IPty) {
		this._onProcessIdReady.fire(ptyProcess.pid);
	}

	private _sendProcessTitle(ptyProcess: pty.IPty): void {
		if (this._isDisposed) {
			return;
		}
		this._currentTitle = ptyProcess.process;
		this._onProcessTitleChanged.fire(this._currentTitle);
	}

	public shutdown(immediate: boolean): void {
		if (immediate) {
			this._kill();
		} else {
			this._queueProcessExit();
		}
	}

	public input(data: string): void {
		if (this._isDisposed || !this._ptyProcess) {
			return;
		}
		this._ptyProcess.write(data);
	}

	public resize(cols: number, rows: number): void {
		if (this._isDisposed) {
			return;
		}
		// Ensure that cols and rows are always >= 1, this prevents a native
		// exception in winpty.
		if (this._ptyProcess) {
			this._ptyProcess.resize(Math.max(cols, 1), Math.max(rows, 1));
		}
	}

	public getInitialCwd(): Promise<string> {
		return Promise.resolve(this._initialCwd);
	}

	public getCwd(): Promise<string> {
		if (platform.isMacintosh) {
			return new Promise<string>(resolve => {
				if (!this._ptyProcess) {
					resolve(this._initialCwd);
					return;
				}
				exec('lsof -p ' + this._ptyProcess.pid + ' | grep cwd', (error, stdout, stderr) => {
					if (stdout !== '') {
						resolve(stdout.substring(stdout.indexOf('/'), stdout.length - 1));
					}
				});
			});
		}

		if (platform.isLinux) {
			return new Promise<string>(resolve => {
				if (!this._ptyProcess) {
					resolve(this._initialCwd);
					return;
				}
				fs.readlink('/proc/' + this._ptyProcess.pid + '/cwd', (err, linkedstr) => {
					if (err) {
						resolve(this._initialCwd);
					}
					resolve(linkedstr);
				});
			});
		}

		return new Promise<string>(resolve => {
			resolve(this._initialCwd);
		});
	}

	public getLatency(): Promise<number> {
		return Promise.resolve(0);
	}
}<|MERGE_RESOLUTION|>--- conflicted
+++ resolved
@@ -69,23 +69,6 @@
 			experimentalUseConpty: useConpty
 		};
 
-<<<<<<< HEAD
-		try {
-			this._ptyProcess = pty.spawn(shellLaunchConfig.executable!, shellLaunchConfig.args || [], options);
-			this._processStartupComplete = new Promise<void>(c => {
-				this.onProcessIdReady((pid) => {
-					c();
-				});
-			});
-		} catch (error) {
-			// The only time this is expected to happen is when the file specified to launch with does not exist.
-			this._exitCode = 2;
-			this._queueProcessExit();
-			this._processStartupComplete = Promise.resolve(undefined);
-			return;
-		}
-		this._ptyProcess.onData(data => {
-=======
 		fs.stat(shellLaunchConfig.executable!, (err) => {
 			if (err && err.code === 'ENOENT') {
 				this._exitCode = SHELL_PATH_INVALID_EXIT_CODE;
@@ -103,21 +86,15 @@
 		this._processStartupComplete = new Promise<void>(c => {
 			this.onProcessIdReady(() => c());
 		});
-		ptyProcess.on('data', (data) => {
->>>>>>> 9942569a
+		ptyProcess.onData(data => {
 			this._onProcessData.fire(data);
 			if (this._closeTimeout) {
 				clearTimeout(this._closeTimeout);
 				this._queueProcessExit();
 			}
 		});
-<<<<<<< HEAD
-		this._ptyProcess.onExit(e => {
+		ptyProcess.onExit(e => {
 			this._exitCode = e.exitCode;
-=======
-		ptyProcess.on('exit', (code) => {
-			this._exitCode = code;
->>>>>>> 9942569a
 			this._queueProcessExit();
 		});
 		this._setupTitlePolling(ptyProcess);
