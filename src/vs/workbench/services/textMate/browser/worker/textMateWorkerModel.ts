--- conflicted
+++ resolved
@@ -6,13 +6,8 @@
 import { URI } from 'vs/base/common/uri';
 import { LanguageId } from 'vs/editor/common/encodedTokenAttributes';
 import { IModelChangedEvent, MirrorTextModel } from 'vs/editor/common/model/mirrorTextModel';
-<<<<<<< HEAD
-import { TokenizationStateStore } from 'vs/editor/common/model/textModelTokens';
+import { TokenizerWithStateStore } from 'vs/editor/common/model/textModelTokens';
 import type { diffStateStacksRefEq, StateStack, StackDiff } from 'vscode-textmate';
-=======
-import { TokenizerWithStateStore } from 'vs/editor/common/model/textModelTokens';
-import { diffStateStacksRefEq, StateStack, StackDiff } from 'vscode-textmate';
->>>>>>> 1fb0914e
 import { ContiguousMultilineTokensBuilder } from 'vs/editor/common/tokens/contiguousMultilineTokensBuilder';
 import { LineTokens } from 'vs/editor/common/tokens/lineTokens';
 import { TextMateTokenizationSupport } from 'vs/workbench/services/textMate/browser/tokenizationSupport/textMateTokenizationSupport';
@@ -21,11 +16,8 @@
 import { TextMateTokenizationWorker } from './textMate.worker';
 import { observableValue } from 'vs/base/common/observable';
 import { TokenizationSupportWithLineLimit } from 'vs/workbench/services/textMate/browser/tokenizationSupport/tokenizationSupportWithLineLimit';
-<<<<<<< HEAD
 import { importAMDNodeModule } from 'vs/amdX';
-=======
 import { LineRange } from 'vs/editor/common/core/lineRange';
->>>>>>> 1fb0914e
 
 export class TextMateWorkerModel extends MirrorTextModel {
 	private _tokenizationStateStore: TokenizerWithStateStore<StateStack> | null = null;
@@ -139,40 +131,14 @@
 					break;
 				}
 
-<<<<<<< HEAD
-				const text = this._lines[lineIndex];
-
-				const lineStartState = this._tokenizationStateStore.getBeginState(
-					lineIndex
-				) as StateStack;
-				const tokenizeResult =
-					this._tokenizationStateStore.tokenizationSupport.tokenizeEncoded(
-						text,
-						true,
-						lineStartState
-					);
-				if (
-					this._tokenizationStateStore.setEndState(
-						lineCount,
-						lineIndex,
-						tokenizeResult.endState
-					)
-				) {
-					const delta = this._diffStateStacksRefEqFn(
-						lineStartState,
-						tokenizeResult.endState as StateStack
-					);
-					stateDeltaBuilder.setState(lineIndex + 1, delta);
-=======
 				tokenizedLines++;
 
 				const text = this._lines[lineNumberToTokenize - 1];
 				const lineStartState = this._tokenizationStateStore.getStartState(lineNumberToTokenize)!;
 				const r = this._tokenizationStateStore.tokenizationSupport.tokenizeEncoded(text, true, lineStartState);
 				if (this._tokenizationStateStore.store.setEndState(lineNumberToTokenize, r.endState as StateStack)) {
-					const delta = diffStateStacksRefEq(lineStartState, r.endState as StateStack);
+					const delta = this._diffStateStacksRefEqFn(lineStartState, r.endState as StateStack);
 					stateDeltaBuilder.setState(lineNumberToTokenize, delta);
->>>>>>> 1fb0914e
 				} else {
 					stateDeltaBuilder.setState(lineNumberToTokenize, null);
 				}
