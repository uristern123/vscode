--- conflicted
+++ resolved
@@ -21,6 +21,7 @@
 	"disconnectDebug": "Отключить",
 	"continueDebug": "Продолжить",
 	"pauseDebug": "Приостановить",
+	"terminateThread": "Завершить поток",
 	"restartFrame": "Перезапустить кадр",
 	"removeBreakpoint": "Удалить точку останова",
 	"removeAllBreakpoints": "Удалить все точки останова",
@@ -40,10 +41,7 @@
 	"debugConsoleAction": "Консоль отладки",
 	"unreadOutput": "Новые выходные данные в консоли отладки",
 	"debugFocusConsole": "Фокус консоли отладки",
-<<<<<<< HEAD
-=======
 	"focusSession": "Перевести фокус на сеанс",
->>>>>>> 8647b7c1
 	"stepBackDebug": "На шаг назад",
 	"reverseContinue": "Обратно"
 }