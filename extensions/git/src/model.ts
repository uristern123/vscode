/*---------------------------------------------------------------------------------------------
 *  Copyright (c) Microsoft Corporation. All rights reserved.
 *  Licensed under the MIT License. See License.txt in the project root for license information.
 *--------------------------------------------------------------------------------------------*/

'use strict';

import { Uri, Command, EventEmitter, Event, SourceControlResourceState, SourceControlResourceDecorations, Disposable, ProgressLocation, window, workspace, WorkspaceEdit } from 'vscode';
<<<<<<< HEAD
import { Git, Repository, Ref, Branch, Remote, Commit, GitErrorCodes } from './git';
import { anyEvent, eventToPromise, filterEvent, EmptyDisposable, combinedDisposable, dispose, find } from './util';
=======
import { Git, Repository, Ref, Branch, Remote, Commit, GitErrorCodes, Stash } from './git';
import { anyEvent, eventToPromise, filterEvent, EmptyDisposable, combinedDisposable, dispose } from './util';
>>>>>>> bbe70bc9
import { memoize, throttle, debounce } from './decorators';
import * as path from 'path';
import * as nls from 'vscode-nls';
import * as fs from 'fs';

const timeout = (millis: number) => new Promise(c => setTimeout(c, millis));

const localize = nls.loadMessageBundle();
const iconsRootPath = path.join(path.dirname(__dirname), 'resources', 'icons');

function getIconUri(iconName: string, theme: string): Uri {
	return Uri.file(path.join(iconsRootPath, theme, `${iconName}.svg`));
}

export enum State {
	Uninitialized,
	Idle,
	NotAGitRepository
}

export enum Status {
	INDEX_MODIFIED,
	INDEX_ADDED,
	INDEX_DELETED,
	INDEX_RENAMED,
	INDEX_COPIED,

	MODIFIED,
	DELETED,
	UNTRACKED,
	IGNORED,

	ADDED_BY_US,
	ADDED_BY_THEM,
	DELETED_BY_US,
	DELETED_BY_THEM,
	BOTH_ADDED,
	BOTH_DELETED,
	BOTH_MODIFIED
}

export class Resource implements SourceControlResourceState {

	@memoize
	get resourceUri(): Uri {
		if (this.renameResourceUri && (this._type === Status.MODIFIED || this._type === Status.DELETED || this._type === Status.INDEX_RENAMED || this._type === Status.INDEX_COPIED)) {
			return this.renameResourceUri;
		}

		return this._resourceUri;
	}

	@memoize
	get command(): Command {
		return {
			command: 'git.openResource',
			title: localize('open', "Open"),
			arguments: [this]
		};
	}

	get resourceGroup(): ResourceGroup { return this._resourceGroup; }
	get type(): Status { return this._type; }
	get original(): Uri { return this._resourceUri; }
	get renameResourceUri(): Uri | undefined { return this._renameResourceUri; }

	private static Icons = {
		light: {
			Modified: getIconUri('status-modified', 'light'),
			Added: getIconUri('status-added', 'light'),
			Deleted: getIconUri('status-deleted', 'light'),
			Renamed: getIconUri('status-renamed', 'light'),
			Copied: getIconUri('status-copied', 'light'),
			Untracked: getIconUri('status-untracked', 'light'),
			Ignored: getIconUri('status-ignored', 'light'),
			Conflict: getIconUri('status-conflict', 'light'),
		},
		dark: {
			Modified: getIconUri('status-modified', 'dark'),
			Added: getIconUri('status-added', 'dark'),
			Deleted: getIconUri('status-deleted', 'dark'),
			Renamed: getIconUri('status-renamed', 'dark'),
			Copied: getIconUri('status-copied', 'dark'),
			Untracked: getIconUri('status-untracked', 'dark'),
			Ignored: getIconUri('status-ignored', 'dark'),
			Conflict: getIconUri('status-conflict', 'dark')
		}
	};

	private getIconPath(theme: string): Uri | undefined {
		switch (this.type) {
			case Status.INDEX_MODIFIED: return Resource.Icons[theme].Modified;
			case Status.MODIFIED: return Resource.Icons[theme].Modified;
			case Status.INDEX_ADDED: return Resource.Icons[theme].Added;
			case Status.INDEX_DELETED: return Resource.Icons[theme].Deleted;
			case Status.DELETED: return Resource.Icons[theme].Deleted;
			case Status.INDEX_RENAMED: return Resource.Icons[theme].Renamed;
			case Status.INDEX_COPIED: return Resource.Icons[theme].Copied;
			case Status.UNTRACKED: return Resource.Icons[theme].Untracked;
			case Status.IGNORED: return Resource.Icons[theme].Ignored;
			case Status.BOTH_DELETED: return Resource.Icons[theme].Conflict;
			case Status.ADDED_BY_US: return Resource.Icons[theme].Conflict;
			case Status.DELETED_BY_THEM: return Resource.Icons[theme].Conflict;
			case Status.ADDED_BY_THEM: return Resource.Icons[theme].Conflict;
			case Status.DELETED_BY_US: return Resource.Icons[theme].Conflict;
			case Status.BOTH_ADDED: return Resource.Icons[theme].Conflict;
			case Status.BOTH_MODIFIED: return Resource.Icons[theme].Conflict;
			default: return void 0;
		}
	}

	private get strikeThrough(): boolean {
		switch (this.type) {
			case Status.DELETED:
			case Status.BOTH_DELETED:
			case Status.DELETED_BY_THEM:
			case Status.DELETED_BY_US:
			case Status.INDEX_DELETED:
				return true;
			default:
				return false;
		}
	}

	@memoize
	private get faded(): boolean {
		const workspaceRootPath = this.workspaceRoot.fsPath;
		return this.resourceUri.fsPath.substr(0, workspaceRootPath.length) !== workspaceRootPath;
	}

	get decorations(): SourceControlResourceDecorations {
		const light = { iconPath: this.getIconPath('light') };
		const dark = { iconPath: this.getIconPath('dark') };
		const strikeThrough = this.strikeThrough;
		const faded = this.faded;

		return { strikeThrough, faded, light, dark };
	}

	constructor(
		private workspaceRoot: Uri,
		private _resourceGroup: ResourceGroup,
		private _resourceUri: Uri,
		private _type: Status,
		private _renameResourceUri?: Uri
	) { }
}

export abstract class ResourceGroup {

	get id(): string { return this._id; }
	get contextKey(): string { return this._id; }
	get label(): string { return this._label; }
	get resources(): Resource[] { return this._resources; }

	constructor(private _id: string, private _label: string, private _resources: Resource[]) {

	}
}

export class MergeGroup extends ResourceGroup {

	static readonly ID = 'merge';

	constructor(resources: Resource[] = []) {
		super(MergeGroup.ID, localize('merge changes', "Merge Changes"), resources);
	}
}

export class IndexGroup extends ResourceGroup {

	static readonly ID = 'index';

	constructor(resources: Resource[] = []) {
		super(IndexGroup.ID, localize('staged changes', "Staged Changes"), resources);
	}
}

export class WorkingTreeGroup extends ResourceGroup {

	static readonly ID = 'workingTree';

	constructor(resources: Resource[] = []) {
		super(WorkingTreeGroup.ID, localize('changes', "Changes"), resources);
	}
}

export enum Operation {
	Status = 1 << 0,
	Add = 1 << 1,
	RevertFiles = 1 << 2,
	Commit = 1 << 3,
	Clean = 1 << 4,
	Branch = 1 << 5,
	Checkout = 1 << 6,
	Reset = 1 << 7,
	Fetch = 1 << 8,
	Pull = 1 << 9,
	Push = 1 << 10,
	Sync = 1 << 11,
	Init = 1 << 12,
	Show = 1 << 13,
	Stage = 1 << 14,
	GetCommitTemplate = 1 << 15,
	DeleteBranch = 1 << 16,
	Merge = 1 << 17,
	Ignore = 1 << 18,
	Tag = 1 << 19,
	Stash = 1 << 20
}

// function getOperationName(operation: Operation): string {
// 	switch (operation) {
// 		case Operation.Status: return 'Status';
// 		case Operation.Add: return 'Add';
// 		case Operation.RevertFiles: return 'RevertFiles';
// 		case Operation.Commit: return 'Commit';
// 		case Operation.Clean: return 'Clean';
// 		case Operation.Branch: return 'Branch';
// 		case Operation.Checkout: return 'Checkout';
// 		case Operation.Reset: return 'Reset';
// 		case Operation.Fetch: return 'Fetch';
// 		case Operation.Pull: return 'Pull';
// 		case Operation.Push: return 'Push';
// 		case Operation.Sync: return 'Sync';
// 		case Operation.Init: return 'Init';
// 		case Operation.Show: return 'Show';
// 		case Operation.Stage: return 'Stage';
// 		case Operation.GetCommitTemplate: return 'GetCommitTemplate';
// 		default: return 'unknown';
// 	}
// }

function isReadOnly(operation: Operation): boolean {
	switch (operation) {
		case Operation.Show:
		case Operation.GetCommitTemplate:
			return true;
		default:
			return false;
	}
}

function shouldShowProgress(operation: Operation): boolean {
	switch (operation) {
		case Operation.Fetch:
			return false;
		default:
			return true;
	}
}

export interface Operations {
	isIdle(): boolean;
	isRunning(operation: Operation): boolean;
}

class OperationsImpl implements Operations {

	constructor(private readonly operations: number = 0) {
		// noop
	}

	start(operation: Operation): OperationsImpl {
		return new OperationsImpl(this.operations | operation);
	}

	end(operation: Operation): OperationsImpl {
		return new OperationsImpl(this.operations & ~operation);
	}

	isRunning(operation: Operation): boolean {
		return (this.operations & operation) !== 0;
	}

	isIdle(): boolean {
		return this.operations === 0;
	}
}

export interface CommitOptions {
	all?: boolean;
	amend?: boolean;
	signoff?: boolean;
	signCommit?: boolean;
}

export class Model implements Disposable {

	private _onDidChangeRepository = new EventEmitter<Uri>();
	readonly onDidChangeRepository: Event<Uri> = this._onDidChangeRepository.event;

	private _onDidChangeState = new EventEmitter<State>();
	readonly onDidChangeState: Event<State> = this._onDidChangeState.event;

	private _onDidChangeResources = new EventEmitter<void>();
	readonly onDidChangeResources: Event<void> = this._onDidChangeResources.event;

	@memoize
	get onDidChange(): Event<void> {
		return anyEvent<any>(this.onDidChangeState, this.onDidChangeResources);
	}

	private _onRunOperation = new EventEmitter<Operation>();
	readonly onRunOperation: Event<Operation> = this._onRunOperation.event;

	private _onDidRunOperation = new EventEmitter<Operation>();
	readonly onDidRunOperation: Event<Operation> = this._onDidRunOperation.event;

	@memoize
	get onDidChangeOperations(): Event<void> {
		return anyEvent(this.onRunOperation as Event<any>, this.onDidRunOperation as Event<any>);
	}

	private _mergeGroup = new MergeGroup([]);
	get mergeGroup(): MergeGroup { return this._mergeGroup; }

	private _indexGroup = new IndexGroup([]);
	get indexGroup(): IndexGroup { return this._indexGroup; }

	private _workingTreeGroup = new WorkingTreeGroup([]);
	get workingTreeGroup(): WorkingTreeGroup { return this._workingTreeGroup; }

	private _HEAD: Branch | undefined;
	get HEAD(): Branch | undefined {
		return this._HEAD;
	}

	private _refs: Ref[] = [];
	get refs(): Ref[] {
		return this._refs;
	}

	private _remotes: Remote[] = [];
	get remotes(): Remote[] {
		return this._remotes;
	}

	private _operations = new OperationsImpl();
	get operations(): Operations { return this._operations; }

	private repository: Repository;

	private _state = State.Uninitialized;
	get state(): State { return this._state; }
	set state(state: State) {
		this._state = state;
		this._onDidChangeState.fire(state);

		this._HEAD = undefined;
		this._refs = [];
		this._remotes = [];
		this._mergeGroup = new MergeGroup();
		this._indexGroup = new IndexGroup();
		this._workingTreeGroup = new WorkingTreeGroup();
		this._onDidChangeResources.fire();
	}

	private onWorkspaceChange: Event<Uri>;
	private isRepositoryHuge = false;
	private didWarnAboutLimit = false;
	private repositoryDisposable: Disposable = EmptyDisposable;
	private disposables: Disposable[] = [];

	constructor(
		private _git: Git,
		private workspaceRoot: Uri
	) {
		const fsWatcher = workspace.createFileSystemWatcher('**');
		this.onWorkspaceChange = anyEvent(fsWatcher.onDidChange, fsWatcher.onDidCreate, fsWatcher.onDidDelete);
		this.disposables.push(fsWatcher);

		this.status();
	}

	@throttle
	async init(): Promise<void> {
		if (this.state !== State.NotAGitRepository) {
			return;
		}

		await this._git.init(this.workspaceRoot.fsPath);
		await this.status();
	}

	@throttle
	async status(): Promise<void> {
		await this.run(Operation.Status);
	}

	async add(...resources: Uri[]): Promise<void> {
		await this.run(Operation.Add, () => this.repository.add(resources.map(r => r.fsPath)));
	}

	async stage(uri: Uri, contents: string): Promise<void> {
		const relativePath = path.relative(this.repository.root, uri.fsPath).replace(/\\/g, '/');
		await this.run(Operation.Stage, () => this.repository.stage(relativePath, contents));
	}

	async revertFiles(...resources: Uri[]): Promise<void> {
		await this.run(Operation.RevertFiles, () => this.repository.revertFiles('HEAD', resources.map(r => r.fsPath)));
	}

	async commit(message: string, opts: CommitOptions = Object.create(null)): Promise<void> {
		await this.run(Operation.Commit, async () => {
			if (opts.all) {
				await this.repository.add([]);
			}

			await this.repository.commit(message, opts);
		});
	}

	async clean(...resources: Uri[]): Promise<void> {
		await this.run(Operation.Clean, async () => {
			const toClean: string[] = [];
			const toCheckout: string[] = [];

			resources.forEach(r => {
				const raw = r.toString();
				const scmResource = find(this.workingTreeGroup.resources, sr => sr.resourceUri.toString() === raw);

				if (!scmResource) {
					return;
				}

				switch (scmResource.type) {
					case Status.UNTRACKED:
					case Status.IGNORED:
						toClean.push(r.fsPath);
						break;

					default:
						toCheckout.push(r.fsPath);
						break;
				}
			});

			const promises: Promise<void>[] = [];

			if (toClean.length > 0) {
				promises.push(this.repository.clean(toClean));
			}

			if (toCheckout.length > 0) {
				promises.push(this.repository.checkout('', toCheckout));
			}

			await Promise.all(promises);
		});
	}

	async branch(name: string): Promise<void> {
		await this.run(Operation.Branch, () => this.repository.branch(name, true));
	}

	async deleteBranch(name: string, force?: boolean): Promise<void> {
		await this.run(Operation.DeleteBranch, () => this.repository.deleteBranch(name, force));
	}

	async merge(ref: string): Promise<void> {
		await this.run(Operation.Merge, () => this.repository.merge(ref));
	}

	async tag(name: string, message?: string): Promise<void> {
		await this.run(Operation.Tag, () => this.repository.tag(name, message));
	}

	async checkout(treeish: string): Promise<void> {
		await this.run(Operation.Checkout, () => this.repository.checkout(treeish, []));
	}

	async getCommit(ref: string): Promise<Commit> {
		return await this.repository.getCommit(ref);
	}

	async reset(treeish: string, hard?: boolean): Promise<void> {
		await this.run(Operation.Reset, () => this.repository.reset(treeish, hard));
	}

	@throttle
	async fetch(): Promise<void> {
		try {
			await this.run(Operation.Fetch, () => this.repository.fetch());
		} catch (err) {
			// noop
		}
	}

	@throttle
	async pullWithRebase(): Promise<void> {
		await this.run(Operation.Pull, () => this.repository.pull(true));
	}

	@throttle
	async pull(rebase?: boolean, remote?: string, name?: string): Promise<void> {
		await this.run(Operation.Pull, () => this.repository.pull(rebase, remote, name));
	}

	@throttle
	async push(): Promise<void> {
		await this.run(Operation.Push, () => this.repository.push());
	}

	async pullFrom(rebase?: boolean, remote?: string, branch?: string): Promise<void> {
		await this.run(Operation.Pull, () => this.repository.pull(rebase, remote, branch));
	}

	async pushTo(remote?: string, name?: string, setUpstream: boolean = false): Promise<void> {
		await this.run(Operation.Push, () => this.repository.push(remote, name, setUpstream));
	}

	async pushTags(remote?: string): Promise<void> {
		await this.run(Operation.Push, () => this.repository.push(remote, undefined, false, true));
	}

	@throttle
	async sync(): Promise<void> {
		await this.run(Operation.Sync, async () => {
			await this.repository.pull();

			const shouldPush = this.HEAD && typeof this.HEAD.ahead === 'number' ? this.HEAD.ahead > 0 : true;

			if (shouldPush) {
				await this.repository.push();
			}
		});
	}

	async show(ref: string, filePath: string): Promise<string> {
		return await this.run(Operation.Show, async () => {
			const relativePath = path.relative(this.repository.root, filePath).replace(/\\/g, '/');
			const configFiles = workspace.getConfiguration('files');
			const encoding = configFiles.get<string>('encoding');

			return await this.repository.buffer(`${ref}:${relativePath}`, encoding);
		});
	}

	async getStashes(): Promise<Stash[]> {
		return await this.repository.getStashes();
	}

	async createStash(message?: string): Promise<void> {
		return await this.run(Operation.Stash, () => this.repository.createStash(message));
	}

	async popStash(index?: number): Promise<void> {
		return await this.run(Operation.Stash, () => this.repository.popStash(index));
	}

	async getCommitTemplate(): Promise<string> {
		return await this.run(Operation.GetCommitTemplate, async () => this.repository.getCommitTemplate());
	}

	async ignore(files: Uri[]): Promise<void> {
		return await this.run(Operation.Ignore, async () => {
			const ignoreFile = `${this.repository.root}${path.sep}.gitignore`;
			const textToAppend = files
				.map(uri => path.relative(this.repository.root, uri.fsPath).replace(/\\/g, '/'))
				.join('\n');

			const document = await new Promise(c => fs.exists(ignoreFile, c))
				? await workspace.openTextDocument(ignoreFile)
				: await workspace.openTextDocument(Uri.file(ignoreFile).with({ scheme: 'untitled' }));

			await window.showTextDocument(document);

			const edit = new WorkspaceEdit();
			const lastLine = document.lineAt(document.lineCount - 1);
			const text = lastLine.isEmptyOrWhitespace ? `${textToAppend}\n` : `\n${textToAppend}\n`;

			edit.insert(document.uri, lastLine.range.end, text);
			workspace.applyEdit(edit);
		});
	}

	private async run<T>(operation: Operation, runOperation: () => Promise<T> = () => Promise.resolve<any>(null)): Promise<T> {
		const run = async () => {
			this._operations = this._operations.start(operation);
			this._onRunOperation.fire(operation);

			try {
				await this.assertIdleState();

				const result = await this.retryRun(runOperation);

				if (!isReadOnly(operation)) {
					await this.updateModelState();
				}

				return result;
			} catch (err) {
				if (err.gitErrorCode === GitErrorCodes.NotAGitRepository) {
					this.repositoryDisposable.dispose();

					const disposables: Disposable[] = [];
					this.onWorkspaceChange(this.onFSChange, this, disposables);
					this.repositoryDisposable = combinedDisposable(disposables);

					this.state = State.NotAGitRepository;
				}

				throw err;
			} finally {
				this._operations = this._operations.end(operation);
				this._onDidRunOperation.fire(operation);
			}
		};

		return shouldShowProgress(operation)
			? window.withProgress({ location: ProgressLocation.SourceControl }, run)
			: run();
	}

	private async retryRun<T>(runOperation: () => Promise<T> = () => Promise.resolve<any>(null)): Promise<T> {
		let attempt = 0;

		while (true) {
			try {
				attempt++;
				return await runOperation();
			} catch (err) {
				if (err.gitErrorCode === GitErrorCodes.RepositoryIsLocked && attempt <= 10) {
					// quatratic backoff
					await timeout(Math.pow(attempt, 2) * 50);
				} else {
					throw err;
				}
			}
		}
	}

	/* We use the native Node `watch` for faster, non debounced events.
	 * That way we hopefully get the events during the operations we're
	 * performing, thus sparing useless `git status` calls to refresh
	 * the model's state.
	 */
	private async assertIdleState(): Promise<void> {
		if (this.state === State.Idle) {
			return;
		}

		this.repositoryDisposable.dispose();

		const disposables: Disposable[] = [];
		const repositoryRoot = await this._git.getRepositoryRoot(this.workspaceRoot.fsPath);
		this.repository = this._git.open(repositoryRoot);

		const onGitChange = filterEvent(this.onWorkspaceChange, uri => /\/\.git\//.test(uri.path));
		const onRelevantGitChange = filterEvent(onGitChange, uri => !/\/\.git\/index\.lock$/.test(uri.path));

		onRelevantGitChange(this.onFSChange, this, disposables);
		onRelevantGitChange(this._onDidChangeRepository.fire, this._onDidChangeRepository, disposables);

		const onNonGitChange = filterEvent(this.onWorkspaceChange, uri => !/\/\.git\//.test(uri.path));
		onNonGitChange(this.onFSChange, this, disposables);

		this.repositoryDisposable = combinedDisposable(disposables);
		this.isRepositoryHuge = false;
		this.didWarnAboutLimit = false;
		this.state = State.Idle;
	}

	@throttle
	private async updateModelState(): Promise<void> {
		const { status, didHitLimit } = await this.repository.getStatus();
		const config = workspace.getConfiguration('git');
		const shouldIgnore = config.get<boolean>('ignoreLimitWarning') === true;

		this.isRepositoryHuge = didHitLimit;

		if (didHitLimit && !shouldIgnore && !this.didWarnAboutLimit) {
			const ok = { title: localize('ok', "OK"), isCloseAffordance: true };
			const neverAgain = { title: localize('neveragain', "Never Show Again") };

			window.showWarningMessage(localize('huge', "The git repository at '{0}' has too many active changes, only a subset of Git features will be enabled.", this.repository.root), ok, neverAgain).then(result => {
				if (result === neverAgain) {
					config.update('ignoreLimitWarning', true, false);
				}
			});

			this.didWarnAboutLimit = true;
		}

		let HEAD: Branch | undefined;

		try {
			HEAD = await this.repository.getHEAD();

			if (HEAD.name) {
				try {
					HEAD = await this.repository.getBranch(HEAD.name);
				} catch (err) {
					// noop
				}
			}
		} catch (err) {
			// noop
		}

		const [refs, remotes] = await Promise.all([this.repository.getRefs(), this.repository.getRemotes()]);

		this._HEAD = HEAD;
		this._refs = refs;
		this._remotes = remotes;

		const index: Resource[] = [];
		const workingTree: Resource[] = [];
		const merge: Resource[] = [];

		status.forEach(raw => {
			const uri = Uri.file(path.join(this.repository.root, raw.path));
			const renameUri = raw.rename ? Uri.file(path.join(this.repository.root, raw.rename)) : undefined;

			switch (raw.x + raw.y) {
				case '??': return workingTree.push(new Resource(this.workspaceRoot, this.workingTreeGroup, uri, Status.UNTRACKED));
				case '!!': return workingTree.push(new Resource(this.workspaceRoot, this.workingTreeGroup, uri, Status.IGNORED));
				case 'DD': return merge.push(new Resource(this.workspaceRoot, this.mergeGroup, uri, Status.BOTH_DELETED));
				case 'AU': return merge.push(new Resource(this.workspaceRoot, this.mergeGroup, uri, Status.ADDED_BY_US));
				case 'UD': return merge.push(new Resource(this.workspaceRoot, this.mergeGroup, uri, Status.DELETED_BY_THEM));
				case 'UA': return merge.push(new Resource(this.workspaceRoot, this.mergeGroup, uri, Status.ADDED_BY_THEM));
				case 'DU': return merge.push(new Resource(this.workspaceRoot, this.mergeGroup, uri, Status.DELETED_BY_US));
				case 'AA': return merge.push(new Resource(this.workspaceRoot, this.mergeGroup, uri, Status.BOTH_ADDED));
				case 'UU': return merge.push(new Resource(this.workspaceRoot, this.mergeGroup, uri, Status.BOTH_MODIFIED));
			}

			let isModifiedInIndex = false;

			switch (raw.x) {
				case 'M': index.push(new Resource(this.workspaceRoot, this.indexGroup, uri, Status.INDEX_MODIFIED)); isModifiedInIndex = true; break;
				case 'A': index.push(new Resource(this.workspaceRoot, this.indexGroup, uri, Status.INDEX_ADDED)); break;
				case 'D': index.push(new Resource(this.workspaceRoot, this.indexGroup, uri, Status.INDEX_DELETED)); break;
				case 'R': index.push(new Resource(this.workspaceRoot, this.indexGroup, uri, Status.INDEX_RENAMED, renameUri)); break;
				case 'C': index.push(new Resource(this.workspaceRoot, this.indexGroup, uri, Status.INDEX_COPIED, renameUri)); break;
			}

			switch (raw.y) {
				case 'M': workingTree.push(new Resource(this.workspaceRoot, this.workingTreeGroup, uri, Status.MODIFIED, renameUri)); break;
				case 'D': workingTree.push(new Resource(this.workspaceRoot, this.workingTreeGroup, uri, Status.DELETED, renameUri)); break;
			}
		});

		this._mergeGroup = new MergeGroup(merge);
		this._indexGroup = new IndexGroup(index);
		this._workingTreeGroup = new WorkingTreeGroup(workingTree);
		this._onDidChangeResources.fire();
	}

	private onFSChange(uri: Uri): void {
		const config = workspace.getConfiguration('git');
		const autorefresh = config.get<boolean>('autorefresh');

		if (!autorefresh) {
			return;
		}

		if (this.isRepositoryHuge) {
			return;
		}

		if (!this.operations.isIdle()) {
			return;
		}

		this.eventuallyUpdateWhenIdleAndWait();
	}

	@debounce(1000)
	private eventuallyUpdateWhenIdleAndWait(): void {
		this.updateWhenIdleAndWait();
	}

	@throttle
	private async updateWhenIdleAndWait(): Promise<void> {
		await this.whenIdle();
		await this.status();
		await timeout(5000);
	}

	private async whenIdle(): Promise<void> {
		while (!this.operations.isIdle()) {
			await eventToPromise(this.onDidRunOperation);
		}
	}

	dispose(): void {
		this.repositoryDisposable.dispose();
		this.disposables = dispose(this.disposables);
	}
}<|MERGE_RESOLUTION|>--- conflicted
+++ resolved
@@ -6,13 +6,8 @@
 'use strict';
 
 import { Uri, Command, EventEmitter, Event, SourceControlResourceState, SourceControlResourceDecorations, Disposable, ProgressLocation, window, workspace, WorkspaceEdit } from 'vscode';
-<<<<<<< HEAD
-import { Git, Repository, Ref, Branch, Remote, Commit, GitErrorCodes } from './git';
+import { Git, Repository, Ref, Branch, Remote, Commit, GitErrorCodes, Stash } from './git';
 import { anyEvent, eventToPromise, filterEvent, EmptyDisposable, combinedDisposable, dispose, find } from './util';
-=======
-import { Git, Repository, Ref, Branch, Remote, Commit, GitErrorCodes, Stash } from './git';
-import { anyEvent, eventToPromise, filterEvent, EmptyDisposable, combinedDisposable, dispose } from './util';
->>>>>>> bbe70bc9
 import { memoize, throttle, debounce } from './decorators';
 import * as path from 'path';
 import * as nls from 'vscode-nls';
